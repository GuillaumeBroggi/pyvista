--- conflicted
+++ resolved
@@ -456,16 +456,6 @@
             if force_redraw:
                 self.iren.Render()
 
-<<<<<<< HEAD
-    def add_mesh(self, mesh, color=None, style=None,
-                 scalars=None, rng=None, stitle=None, show_edges=None,
-                 point_size=5.0, opacity=1, line_width=None, flip_scalars=False,
-                 lighting=True, n_colors=256, interpolate_before_map=False,
-                 cmap=None, label=None, reset_camera=None, scalar_bar_args=None,
-                 show_scalar_bar=True, multi_colors=False, name=None, texture=None,
-                 render_points_as_spheres=False, render_lines_as_tubes=False,
-                 edge_color='black', **kwargs):
-=======
     def add_mesh(self, mesh, color=None, style=None, scalars=None,
                  rng=None, stitle=None, show_edges=None,
                  point_size=5.0, opacity=1, line_width=None,
@@ -475,8 +465,7 @@
                  multi_colors=False, name=None, texture=None,
                  render_points_as_spheres=False,
                  render_lines_as_tubes=False, edge_color='black',
-                 ambient=0.2, **kwargs):
->>>>>>> 13152fab
+                 ambient=0.2, show_scalar_bar=True, **kwargs):
         """
         Adds a unstructured, structured, or surface mesh to the plotting object.
 
@@ -645,17 +634,6 @@
                 if multi_colors:
                     color = next(colors)['color']
                 a = self.add_mesh(data, color=color, style=style,
-<<<<<<< HEAD
-                             scalars=ts, rng=rng, stitle=stitle, show_edges=show_edges,
-                             point_size=point_size, opacity=opacity, line_width=line_width,
-                             flip_scalars=flip_scalars, lighting=lighting,
-                             n_colors=n_colors, interpolate_before_map=interpolate_before_map,
-                             cmap=cmap, label=label,
-                             scalar_bar_args=scalar_bar_args, reset_camera=reset_camera,
-                             name=nm, texture=None, show_scalar_bar=show_scalar_bar,
-                             render_points_as_spheres=render_points_as_spheres, render_lines_as_tubes=render_lines_as_tubes,
-                             edge_color=edge_color, **kwargs)
-=======
                                   scalars=ts, rng=rng, stitle=stitle,
                                   show_edges=show_edges,
                                   point_size=point_size, opacity=opacity,
@@ -669,8 +647,8 @@
                                   texture=None,
                                   render_points_as_spheres=render_points_as_spheres,
                                   render_lines_as_tubes=render_lines_as_tubes,
-                                  edge_color=edge_color, **kwargs)
->>>>>>> 13152fab
+                                  edge_color=edge_color,
+                                  show_scalar_bar=True, **kwargs)
                 actors.append(a)
                 if (reset_camera is None and not self.camera_set) or reset_camera:
                     cpos = self.get_default_cam_pos()
