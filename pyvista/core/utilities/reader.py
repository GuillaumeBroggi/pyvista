"""Fine-grained control of reading data files."""

from __future__ import annotations

from abc import ABC, abstractmethod
from dataclasses import dataclass
import enum
from functools import wraps
import importlib
import os
import pathlib
from pathlib import Path
from typing import Any, Callable, List, Union
from xml.etree import ElementTree

import numpy as np

import pyvista
from pyvista.core import _vtk_core as _vtk

from .fileio import _get_ext_force, _process_filename
from .helpers import wrap
from .misc import abstract_class

HDF_HELP = 'https://kitware.github.io/vtk-examples/site/VTKFileFormats/#hdf-file-formats'


def _lazy_vtk_instantiation(module_name, class_name):
    """Lazy import and instantiation of a class from vtkmodules."""
    module = importlib.import_module(f"vtkmodules.{module_name}")
    return getattr(module, class_name)()


def lazy_vtkPOpenFOAMReader():
    """Lazy import of the vtkPOpenFOAMReader."""
    from vtkmodules.vtkIOParallel import vtkPOpenFOAMReader
    from vtkmodules.vtkParallelCore import vtkDummyController

    # Workaround waiting for the fix to be upstream (MR 9195 gitlab.kitware.com/vtk/vtk)
    reader = vtkPOpenFOAMReader()
    reader.SetController(vtkDummyController())
    return reader


def get_reader(filename, force_ext=None):
    """Get a reader for fine-grained control of reading data files.

    Supported file types and Readers:

    +----------------+---------------------------------------------+
    | File Extension | Class                                       |
    +================+=============================================+
    | ``.bmp``       | :class:`pyvista.BMPReader`                  |
    +----------------+---------------------------------------------+
    | ``.cas``       | :class:`pyvista.FluentReader`               |
    +----------------+---------------------------------------------+
    | ``.case``      | :class:`pyvista.EnSightReader`              |
    +----------------+---------------------------------------------+
    | ``.cgns``      | :class:`pyvista.CGNSReader`                 |
    +----------------+---------------------------------------------+
    | ``.dat``       | :class:`pyvista.TecplotReader`              |
    +----------------+---------------------------------------------+
    | ``.dcm``       | :class:`pyvista.DICOMReader`                |
    +----------------+---------------------------------------------+
    | ``.dem``       | :class:`pyvista.DEMReader`                  |
    +----------------+---------------------------------------------+
    | ``.facet``     | :class:`pyvista.FacetReader`                |
    +----------------+---------------------------------------------+
    | ``.foam``      | :class:`pyvista.POpenFOAMReader`            |
    +----------------+---------------------------------------------+
    | ``.g``         | :class:`pyvista.BYUReader`                  |
    +----------------+---------------------------------------------+
    | ``.gif``       | :class:`pyvista.GIFReader`                  |
    +----------------+---------------------------------------------+
    | ``.glb``       | :class:`pyvista.GLTFReader`                 |
    +----------------+---------------------------------------------+
    | ``.gltf``      | :class:`pyvista.GLTFReader`                 |
    +----------------+---------------------------------------------+
    | ``.hdf``       | :class:`pyvista.HDFReader`                  |
    +----------------+---------------------------------------------+
    | ``.img``       | :class:`pyvista.DICOMReader`                |
    +----------------+---------------------------------------------+
    | ``.inp``       | :class:`pyvista.AVSucdReader`               |
    +----------------+---------------------------------------------+
    | ``.jpg``       | :class:`pyvista.JPEGReader`                 |
    +----------------+---------------------------------------------+
    | ``.jpeg``      | :class:`pyvista.JPEGReader`                 |
    +----------------+---------------------------------------------+
    | ``.hdr``       | :class:`pyvista.HDRReader`                  |
    +----------------+---------------------------------------------+
    | ``.mha``       | :class:`pyvista.MetaImageReader`            |
    +----------------+---------------------------------------------+
    | ``.mhd``       | :class:`pyvista.MetaImageReader`            |
    +----------------+---------------------------------------------+
    | ``.nii``       | :class:`pyvista.NIFTIReader`                |
    +----------------+---------------------------------------------+
    | ``.nii.gz``    | :class:`pyvista.NIFTIReader`                |
    +----------------+---------------------------------------------+
    | ``.nhdr``      | :class:`pyvista.NRRDReader`                 |
    +----------------+---------------------------------------------+
    | ``.nrrd``      | :class:`pyvista.NRRDReader`                 |
    +----------------+---------------------------------------------+
    | ``.obj``       | :class:`pyvista.OBJReader`                  |
    +----------------+---------------------------------------------+
    | ``.p3d``       | :class:`pyvista.Plot3DMetaReader`           |
    +----------------+---------------------------------------------+
    | ``.ply``       | :class:`pyvista.PLYReader`                  |
    +----------------+---------------------------------------------+
    | ``.png``       | :class:`pyvista.PNGReader`                  |
    +----------------+---------------------------------------------+
    | ``.pnm``       | :class:`pyvista.PNMReader`                  |
    +----------------+---------------------------------------------+
    | ``.pts``       | :class:`pyvista.PTSReader`                  |
    +----------------+---------------------------------------------+
    | ``.pvd``       | :class:`pyvista.PVDReader`                  |
    +----------------+---------------------------------------------+
    | ``.pvti``      | :class:`pyvista.XMLPImageDataReader`        |
    +----------------+---------------------------------------------+
    | ``.pvtk``      | :class:`pyvista.VTKPDataSetReader`          |
    +----------------+---------------------------------------------+
    | ``.pvtr``      | :class:`pyvista.XMLPRectilinearGridReader`  |
    +----------------+---------------------------------------------+
    | ``.pvtu``      | :class:`pyvista.XMLPUnstructuredGridReader` |
    +----------------+---------------------------------------------+
    | ``.res``       | :class:`pyvista.MFIXReader`                 |
    +----------------+---------------------------------------------+
    | ``.segy``      | :class:`pyvista.SegYReader`                 |
    +----------------+---------------------------------------------+
    | ``.sgy``       | :class:`pyvista.SegYReader`                 |
    +----------------+---------------------------------------------+
    | ``.slc``       | :class:`pyvista.SLCReader`                  |
    +----------------+---------------------------------------------+
    | ``.stl``       | :class:`pyvista.STLReader`                  |
    +----------------+---------------------------------------------+
    | ``.tif``       | :class:`pyvista.TIFFReader`                 |
    +----------------+---------------------------------------------+
    | ``.tiff``      | :class:`pyvista.TIFFReader`                 |
    +----------------+---------------------------------------------+
    | ``.tri``       | :class:`pyvista.BinaryMarchingCubesReader`  |
    +----------------+---------------------------------------------+
    | ``.vti``       | :class:`pyvista.XMLImageDataReader`         |
    +----------------+---------------------------------------------+
    | ``.vtk``       | :class:`pyvista.VTKDataSetReader`           |
    +----------------+---------------------------------------------+
    | ``.vtm``       | :class:`pyvista.XMLMultiBlockDataReader`    |
    +----------------+---------------------------------------------+
    | ``.vtmb``      | :class:`pyvista.XMLMultiBlockDataReader`    |
    +----------------+---------------------------------------------+
    | ``.vtp``       | :class:`pyvista.XMLPolyDataReader`          |
    +----------------+---------------------------------------------+
    | ``.vtr``       | :class:`pyvista.XMLRectilinearGridReader`   |
    +----------------+---------------------------------------------+
    | ``.vts``       | :class:`pyvista.XMLStructuredGridReader`    |
    +----------------+---------------------------------------------+
    | ``.vtu``       | :class:`pyvista.XMLUnstructuredGridReader`  |
    +----------------+---------------------------------------------+
    | ``.xdmf``      | :class:`pyvista.XdmfReader`                 |
    +----------------+---------------------------------------------+
    | ``.vtpd``      | :class:`pyvista.XMLPartitionedDataSetReader`|
    +----------------+---------------------------------------------+

    Parameters
    ----------
    filename : str
        The string path to the file to read.

    force_ext : str, optional
        An extension to force a specific reader to be chosen.

    Returns
    -------
    pyvista.BaseReader
        A subclass of :class:`pyvista.BaseReader` is returned based on file type.

    Examples
    --------
    >>> import pyvista as pv
    >>> from pyvista import examples
    >>> filename = examples.download_human(load=False)
    >>> filename.split("/")[-1]  # omit the path
    'Human.vtp'
    >>> reader = pv.get_reader(filename)
    >>> reader
    XMLPolyDataReader('.../Human.vtp')
    >>> mesh = reader.read()
    >>> mesh
    PolyData ...
    >>> mesh.plot(color='lightblue')

    """
    ext = _get_ext_force(filename, force_ext)

    try:
        Reader = CLASS_READERS[ext]
    except KeyError:
        if Path(filename).is_dir():
            if len(files := os.listdir(filename)) > 0 and all(
                pathlib.Path(f).suffix == '.dcm' for f in files
            ):
                Reader = DICOMReader
            else:
                raise ValueError(
                    f"`pyvista.get_reader` does not support reading from directory:\n\t{filename}",
                )
        else:
            raise ValueError(
                f"`pyvista.get_reader` does not support a file with the {ext} extension",
            )

    return Reader(filename)


class BaseVTKReader(ABC):
    """Simulate a VTK reader."""

    def __init__(self: BaseVTKReader):
        self._data_object = None
        self._observers: List[Union[int, Callable[[Any], Any]]] = []

    def SetFileName(self, filename):
        """Set file name."""
        self._filename = filename

    @abstractmethod
    def UpdateInformation(self):
        """Update Information from file."""

    def AddObserver(self, event_type, callback):
        """Add Observer that can be triggered during Update."""
        self._observers.append([event_type, callback])

    def RemoveObservers(self, *args):
        """Remove Observer."""
        self._observers = []

    def GetProgress(self):
        """GetProgress."""
        return 0.0 if self._data_object is None else 1.0

    def UpdateObservers(self, event_type):
        """Call matching observer."""
        for event_type_allowed, observer in self._observers:
            if event_type_allowed == event_type:
                observer(self, event_type)

    @abstractmethod
    def Update(self):
        """Update Reader from file and store data internally.

        Set self._data_object.
        """

    def GetOutputDataObject(self, *args):
        """Return stored data."""
        return self._data_object


@abstract_class
class BaseReader:
    """The Base Reader class.

    The base functionality includes reading data from a file,
    and allowing access to the underlying vtk reader. See
    :func:`pyvista.get_reader` for an example using
    a built-in subclass.

    Parameters
    ----------
    path : str
        Path of the file to read.
    """

    _class_reader: Any = None
    _vtk_module_name: str = ''
    _vtk_class_name: str = ''

    def __init__(self, path):
        """Initialize Reader by setting path."""
        if self._vtk_class_name:
            self._reader = _lazy_vtk_instantiation(self._vtk_module_name, self._vtk_class_name)
        else:
            # edge case where some class customization is needed on instantiation
            self._reader = self._class_reader()
        self._filename = None
        self._progress_bar = False
        self._progress_msg = None
        self.__directory = None
        self._set_defaults()
        self.path = path
        self._set_defaults_post()

    def __repr__(self):
        """Representation of a Reader object."""
        return f"{self.__class__.__name__}('{self.path}')"

    def show_progress(self, msg=None):
        """Show a progress bar when loading the file.

        Parameters
        ----------
        msg : str, optional
            Progress bar message. Defaults to ``"Reading <file base name>"``.

        Examples
        --------
        >>> import pyvista as pv
        >>> from pyvista import examples
        >>> filename = examples.download_cavity(load=False)
        >>> reader = pv.OpenFOAMReader(filename)
        >>> reader.show_progress()

        """
        self._progress_bar = True
        if msg is None:
            msg = f"Reading {Path(self.path).name}"
        self._progress_msg = msg

    def hide_progress(self):
        """Hide the progress bar when loading the file.

        Examples
        --------
        >>> import pyvista as pv
        >>> from pyvista import examples
        >>> filename = examples.download_cavity(load=False)
        >>> reader = pv.OpenFOAMReader(filename)
        >>> reader.hide_progress()

        """
        self._progress_bar = False

    @property
    def reader(self):  # numpydoc ignore=RT01
        """Return the vtk Reader object.

        Returns
        -------
        pyvista.BaseReader
            An instance of the Reader object.

        """
        if self._reader is None:  # pragma: no cover
            raise NotImplementedError
        return self._reader

    @property
    def path(self) -> str:  # numpydoc ignore=RT01
        """Return or set the filename or directory of the reader.

        Examples
        --------
        >>> import pyvista as pv
        >>> from pyvista import examples
        >>> filename = examples.download_human(load=False)
        >>> reader = pv.XMLPolyDataReader(filename)
        >>> reader.path  # doctest:+SKIP
        '/home/user/.local/share/pyvista/examples/Human.vtp'

        """
        if self._filename is not None:
            return self._filename
        return self.__directory

    @path.setter
    def path(self, path: str):  # numpydoc ignore=GL08
        if Path(path).is_dir():
            self._set_directory(path)
        elif Path(path).is_file():
            self._set_filename(path)
        else:
            raise FileNotFoundError(f"Path '{path}' is invalid or does not exist.")

    def _set_directory(self, directory):
        """Set directory and update reader."""
        self._filename = None
        self.__directory = directory
        self.reader.SetDirectoryName(directory)
        self._update_information()

    def _set_filename(self, filename):
        """Set filename and update reader."""
        # Private method since changing file type requires a
        # different subclass.
        self.__directory = None
        self._filename = filename
        self.reader.SetFileName(filename)
        self._update_information()

    def read(self):
        """Read data in file.

        Returns
        -------
        pyvista.DataSet
            PyVista Dataset.
        """
        from pyvista.core.filters import _update_alg  # avoid circular import

        _update_alg(self.reader, progress_bar=self._progress_bar, message=self._progress_msg)
        data = wrap(self.reader.GetOutputDataObject(0))
        if data is None:  # pragma: no cover
            raise RuntimeError("File reader failed to read and/or produced no output.")
        data._post_file_load_processing()

        # check for any pyvista metadata
        data._restore_metadata()
        return data

    def _update_information(self):
        self.reader.UpdateInformation()

    def _set_defaults(self):
        """Set defaults on reader, if needed."""

    def _set_defaults_post(self):
        """Set defaults on reader post setting file, if needed."""


class PointCellDataSelection:
    """Mixin for readers that support data array selections.

    Examples
    --------
    >>> import pyvista as pv
    >>> from pyvista import examples
    >>> filename = examples.download_backward_facing_step(load=False)
    >>> filename.split("/")[-1]  # omit the path
    'foam_case_0_0_0_0.case'
    >>> reader = pv.get_reader(filename)
    >>> reader
    EnSightReader('.../foam_case_0_0_0_0.case')
    >>> reader.cell_array_names
    ['v2', 'nut', 'k', 'nuTilda', 'p', 'omega', 'f', 'epsilon', 'U']
    >>> reader.point_array_names
    []
    >>> reader.all_cell_arrays_status  # doctest: +NORMALIZE_WHITESPACE
    {'v2': True, 'nut': True, 'k': True, 'nuTilda': True, 'p': True, 'omega': True, 'f': True, 'epsilon': True, 'U': True}
    >>> reader.disable_all_cell_arrays()
    >>> reader.enable_cell_array('U')
    >>> mesh = reader.read()  # MultiBlock mesh
    >>> mesh[0].array_names
    ['U']

    """

    @property
    def number_point_arrays(self):
        """Return the number of point arrays.

        Returns
        -------
        int
            Number of point arrays.
        """
        return self.reader.GetNumberOfPointArrays()

    @property
    def point_array_names(self):
        """Return the list of all point array names.

        Returns
        -------
        list[str]
            List of all point array names.
        """
        return [self.reader.GetPointArrayName(i) for i in range(self.number_point_arrays)]

    def enable_point_array(self, name):
        """Enable point array with name.

        Parameters
        ----------
        name : str
            Point array name.

        """
        self.reader.SetPointArrayStatus(name, 1)

    def disable_point_array(self, name):
        """Disable point array with name.

        Parameters
        ----------
        name : str
            Point array name.

        """
        self.reader.SetPointArrayStatus(name, 0)

    def point_array_status(self, name):
        """Get status of point array with name.

        Parameters
        ----------
        name : str
            Point array name.

        Returns
        -------
        bool
            Whether reading the cell array is enabled.

        """
        if self.reader.GetPointArrayStatus(name):
            return True
        return False

    def enable_all_point_arrays(self):
        """Enable all point arrays."""
        for name in self.point_array_names:
            self.enable_point_array(name)

    def disable_all_point_arrays(self):
        """Disable all point arrays."""
        for name in self.point_array_names:
            self.disable_point_array(name)

    @property
    def all_point_arrays_status(self):
        """Return the status of all point arrays.

        Returns
        -------
        dict[str, bool]
            Status of all point arrays.
        """
        return {name: self.point_array_status(name) for name in self.point_array_names}

    @property
    def number_cell_arrays(self):
        """Return the number of cell arrays.

        Returns
        -------
        int
            Number of cell arrays.
        """
        return self.reader.GetNumberOfCellArrays()

    @property
    def cell_array_names(self):
        """Return the list of all cell array names.

        Returns
        -------
        list[str]
            List of all cell array names.
        """
        return [self.reader.GetCellArrayName(i) for i in range(self.number_cell_arrays)]

    def enable_cell_array(self, name):
        """Enable cell array with name.

        Parameters
        ----------
        name : str
            Cell array name.

        """
        self.reader.SetCellArrayStatus(name, 1)

    def disable_cell_array(self, name):
        """Disable cell array with name.

        Parameters
        ----------
        name : str
            Cell array name.

        """
        self.reader.SetCellArrayStatus(name, 0)

    def cell_array_status(self, name):
        """Get status of cell array with name.

        Parameters
        ----------
        name : str
            Cell array name.

        Returns
        -------
        bool
            Whether reading the cell array is enabled.

        """
        return bool(self.reader.GetCellArrayStatus(name))

    def enable_all_cell_arrays(self):
        """Enable all cell arrays."""
        for name in self.cell_array_names:
            self.enable_cell_array(name)

    def disable_all_cell_arrays(self):
        """Disable all cell arrays."""
        for name in self.cell_array_names:
            self.disable_cell_array(name)

    @property
    def all_cell_arrays_status(self):
        """Return the status of all cell arrays.

        Returns
        -------
        dict[str, bool]
            Name and if the cell array is available.
        """
        return {name: self.cell_array_status(name) for name in self.cell_array_names}


class TimeReader(ABC):
    """Abstract class for readers supporting time."""

    @property
    @abstractmethod
    def number_time_points(self):  # numpydoc ignore=RT01
        """Return number of time points or iterations available to read.

        Returns
        -------
        int

        """

    @abstractmethod
    def time_point_value(self, time_point):
        """Value of time point or iteration by index.

        Parameters
        ----------
        time_point : int
            Time point index.

        Returns
        -------
        float

        """

    @property
    def time_values(self):  # numpydoc ignore=RT01
        """All time or iteration values.

        Returns
        -------
        list[float]

        """
        return [self.time_point_value(idx) for idx in range(self.number_time_points)]

    @property
    @abstractmethod
    def active_time_value(self):  # numpydoc ignore=RT01
        """Active time or iteration value.

        Returns
        -------
        float

        """

    @abstractmethod
    def set_active_time_value(self, time_value):
        """Set active time or iteration value.

        Parameters
        ----------
        time_value : float
            Time or iteration value to set as active.

        """

    @abstractmethod
    def set_active_time_point(self, time_point):
        """Set active time or iteration by index.

        Parameters
        ----------
        time_point : int
            Time or iteration point index for setting active time.

        """


class XMLImageDataReader(BaseReader, PointCellDataSelection):
    """XML Image Data Reader for .vti files."""

    _vtk_module_name = "vtkIOXML"
    _vtk_class_name = "vtkXMLImageDataReader"


class XMLPImageDataReader(BaseReader, PointCellDataSelection):
    """Parallel XML Image Data Reader for .pvti files."""

    _vtk_module_name = "vtkIOXML"
    _vtk_class_name = "vtkXMLPImageDataReader"


class XMLRectilinearGridReader(BaseReader, PointCellDataSelection):
    """XML RectilinearGrid Reader for .vtr files.

    Examples
    --------
    >>> import pyvista as pv
    >>> from pyvista import examples
    >>> filename = examples.download_rectilinear_grid(load=False)
    >>> filename.split("/")[-1]  # omit the path
    'RectilinearGrid.vtr'
    >>> reader = pv.get_reader(filename)
    >>> mesh = reader.read()
    >>> sliced_mesh = mesh.slice('y')
    >>> sliced_mesh.plot(
    ...     scalars='Void Volume Fraction',
    ...     cpos='xz',
    ...     show_scalar_bar=False,
    ... )

    """

    _vtk_module_name = "vtkIOXML"
    _vtk_class_name = "vtkXMLRectilinearGridReader"


class XMLPRectilinearGridReader(BaseReader, PointCellDataSelection):
    """Parallel XML RectilinearGrid Reader for .pvtr files."""

    _vtk_module_name = "vtkIOXML"
    _vtk_class_name = "vtkXMLPRectilinearGridReader"


class XMLUnstructuredGridReader(BaseReader, PointCellDataSelection):
    """XML UnstructuredGrid Reader for .vtu files.

    Examples
    --------
    >>> import pyvista as pv
    >>> from pyvista import examples
    >>> filename = examples.download_notch_displacement(load=False)
    >>> filename.split("/")[-1]  # omit the path
    'notch_disp.vtu'
    >>> reader = pv.get_reader(filename)
    >>> mesh = reader.read()
    >>> mesh.plot(
    ...     scalars="Nodal Displacement",
    ...     component=0,
    ...     cpos='xy',
    ...     show_scalar_bar=False,
    ... )

    """

    _vtk_module_name = "vtkIOXML"
    _vtk_class_name = "vtkXMLUnstructuredGridReader"


class XMLPUnstructuredGridReader(BaseReader, PointCellDataSelection):
    """Parallel XML UnstructuredGrid Reader for .pvtu files."""

    _vtk_module_name = "vtkIOXML"
    _vtk_class_name = "vtkXMLPUnstructuredGridReader"


class XMLPolyDataReader(BaseReader, PointCellDataSelection):
    """XML PolyData Reader for .vtp files.

    Examples
    --------
    >>> import pyvista as pv
    >>> from pyvista import examples
    >>> filename = examples.download_cow_head(load=False)
    >>> filename.split("/")[-1]  # omit the path
    'cowHead.vtp'
    >>> reader = pv.get_reader(filename)
    >>> mesh = reader.read()
    >>> mesh.plot(
    ...     cpos=((12, 3.5, -4.5), (4.5, 1.6, 0), (0, 1, 0.3)),
    ...     clim=[0, 100],
    ...     show_scalar_bar=False,
    ... )

    """

    _vtk_module_name = "vtkIOXML"
    _vtk_class_name = "vtkXMLPolyDataReader"


class XMLStructuredGridReader(BaseReader, PointCellDataSelection):
    """XML StructuredGrid Reader for .vts files.

    Examples
    --------
    >>> import pyvista as pv
    >>> from pyvista import examples
    >>> filename = examples.download_structured_grid(load=False)
    >>> filename.split("/")[-1]  # omit the path
    'StructuredGrid.vts'
    >>> reader = pv.get_reader(filename)
    >>> mesh = reader.read()
    >>> mesh.plot(style='wireframe', line_width=4, show_scalar_bar=False)

    """

    _vtk_module_name = "vtkIOXML"
    _vtk_class_name = "vtkXMLStructuredGridReader"


class XMLMultiBlockDataReader(BaseReader, PointCellDataSelection):
    """XML MultiBlock Data Reader for .vtm or .vtmb files."""

    _vtk_module_name = "vtkIOXML"
    _vtk_class_name = "vtkXMLMultiBlockDataReader"


# skip pydocstyle D102 check since docstring is taken from TimeReader


class EnSightReader(BaseReader, PointCellDataSelection, TimeReader):
    """EnSight Reader for .case files.

    Examples
    --------
    >>> import pyvista as pv
    >>> from pyvista import examples
    >>> filename = examples.download_cylinder_crossflow(load=False)
    >>> filename.split("/")[-1]  # omit the path
    'cylinder_Re35.case'
    >>> reader = pv.get_reader(filename)
    >>> mesh = reader.read()
    >>> mesh.plot(
    ...     scalars="velocity",
    ...     component=1,
    ...     clim=[-20, 20],
    ...     cpos='xy',
    ...     cmap='RdBu',
    ...     show_scalar_bar=False,
    ... )

    """

    _vtk_module_name = "vtkIOEnSight"
    _vtk_class_name = "vtkGenericEnSightReader"

    def _set_filename(self, filename):
        """Set filename and update reader."""
        # Private method since changing file type requires a
        # different subclass.
        self._filename = filename
        self.reader.SetCaseFileName(filename)
        self._update_information()
        self._active_time_set = 0

    @property
    def number_time_points(self):  # noqa: D102  # numpydoc ignore=RT01
        return self.reader.GetTimeSets().GetItem(self.active_time_set).GetSize()

    def time_point_value(self, time_point):  # noqa: D102
        return self.reader.GetTimeSets().GetItem(self.active_time_set).GetValue(time_point)

    @property
    def active_time_value(self):  # noqa: D102  # numpydoc ignore=RT01
        return self.reader.GetTimeValue()

    def set_active_time_value(self, time_value):  # noqa: D102
        if time_value not in self.time_values:
            raise ValueError(
                f"Not a valid time {time_value} from available time values: {self.time_values}",
            )
        self.reader.SetTimeValue(time_value)

    def set_active_time_point(self, time_point):  # noqa: D102
        self.reader.SetTimeValue(self.time_point_value(time_point))

    @property
    def active_time_set(self) -> int:
        """Return the index of the active time set of the reader.

        Returns
        -------
        int
            Index of the active time set.
        """
        return self._active_time_set

    def set_active_time_set(self, time_set):
        """Set the active time set by index.

        Parameters
        ----------
        time_set : int
            Index of the desired time set.

        Raises
        ------
        IndexError
            If the desired time set does not exist.
        """
        number_time_sets = self.reader.GetTimeSets().GetNumberOfItems()
        if time_set in range(number_time_sets):
            self._active_time_set = time_set
        else:
            raise IndexError(f"Time set index {time_set} not in {range(number_time_sets)}")


# skip pydocstyle D102 check since docstring is taken from TimeReader
class OpenFOAMReader(BaseReader, PointCellDataSelection, TimeReader):
    """OpenFOAM Reader for .foam files.

    By default, pyvista enables all patch arrays.  This is a deviation
    from the vtk default.

    """

    _vtk_module_name = "vtkIOGeometry"
    _vtk_class_name = "vtkOpenFOAMReader"

    def _set_defaults_post(self):
        self.enable_all_patch_arrays()

    @property
    def number_time_points(self):  # noqa: D102  # numpydoc ignore=RT01
        return self.reader.GetTimeValues().GetNumberOfValues()

    def time_point_value(self, time_point):  # noqa: D102
        return self.reader.GetTimeValues().GetValue(time_point)

    @property
    def active_time_value(self):  # noqa: D102  # numpydoc ignore=RT01
        try:
            value = self.reader.GetTimeValue()
        except AttributeError as err:  # pragma: no cover
            raise AttributeError(
                "Inspecting active time value only supported for vtk versions >9.1.0",
            ) from err
        return value

    def set_active_time_value(self, time_value):  # noqa: D102
        if time_value not in self.time_values:
            raise ValueError(
                f"Not a valid time {time_value} from available time values: {self.time_values}",
            )
        self.reader.UpdateTimeStep(time_value)

    def set_active_time_point(self, time_point):  # noqa: D102
        self.reader.UpdateTimeStep(self.time_point_value(time_point))

    @property
    def decompose_polyhedra(self):  # numpydoc ignore=RT01
        """Whether polyhedra are to be decomposed when read.

        .. warning::
            Support for polyhedral decomposition has been deprecated
            deprecated in VTK 9.3 and has been removed prior to VTK 9.4

        Returns
        -------
        bool
            If ``True``, decompose polyhedra into tetrahedra and pyramids.

        """
        return bool(self.reader.GetDecomposePolyhedra())

    @decompose_polyhedra.setter
    def decompose_polyhedra(self, value):  # numpydoc ignore=GL08
        self.reader.SetDecomposePolyhedra(value)

    @property
    def skip_zero_time(self):  # numpydoc ignore=RT01
        """Indicate whether or not to ignore the '/0' time directory.

        Returns
        -------
        bool
            If ``True``, ignore the '/0' time directory.

        Examples
        --------
        >>> import pyvista as pv
        >>> from pyvista import examples
        >>> filename = examples.download_cavity(load=False)
        >>> reader = pv.OpenFOAMReader(filename)
        >>> reader.skip_zero_time = False
        >>> reader.skip_zero_time
        False

        """
        return bool(self.reader.GetSkipZeroTime())

    @skip_zero_time.setter
    def skip_zero_time(self, value):  # numpydoc ignore=GL08
        self.reader.SetSkipZeroTime(value)
        self._update_information()
        self.reader.SetRefresh()

    @property
    def cell_to_point_creation(self):  # numpydoc ignore=RT01
        """Whether cell data is translated to point data when read.

        Returns
        -------
        bool
            If ``True``, translate cell data to point data.

        Warnings
        --------
        When ``True``, cell and point data arrays will have
        duplicate names.

        Examples
        --------
        >>> import pyvista as pv
        >>> from pyvista import examples
        >>> filename = examples.download_cavity(load=False)
        >>> reader = pv.OpenFOAMReader(filename)
        >>> reader.cell_to_point_creation = False
        >>> reader.cell_to_point_creation
        False

        """
        return bool(self.reader.GetCreateCellToPoint())

    @cell_to_point_creation.setter
    def cell_to_point_creation(self, value):  # numpydoc ignore=GL08
        self.reader.SetCreateCellToPoint(value)

    @property
    def number_patch_arrays(self):  # numpydoc ignore=RT01
        """Return number of patch arrays in dataset.

        Returns
        -------
        int

        Examples
        --------
        >>> import pyvista as pv
        >>> from pyvista import examples
        >>> filename = examples.download_cavity(load=False)
        >>> reader = pv.OpenFOAMReader(filename)
        >>> reader.number_patch_arrays
        4

        """
        return self.reader.GetNumberOfPatchArrays()

    @property
    def patch_array_names(self):  # numpydoc ignore=RT01
        """Names of patch arrays in a list.

        Returns
        -------
        list[str]

        Examples
        --------
        >>> import pyvista as pv
        >>> from pyvista import examples
        >>> filename = examples.download_cavity(load=False)
        >>> reader = pv.OpenFOAMReader(filename)
        >>> reader.patch_array_names
        ['internalMesh', 'patch/movingWall', 'patch/fixedWalls', 'patch/frontAndBack']

        """
        return [self.reader.GetPatchArrayName(i) for i in range(self.number_patch_arrays)]

    def enable_patch_array(self, name):
        """Enable reading of patch array.

        Parameters
        ----------
        name : str
            Which patch array to enable.

        Examples
        --------
        >>> import pyvista as pv
        >>> from pyvista import examples
        >>> filename = examples.download_cavity(load=False)
        >>> reader = pv.OpenFOAMReader(filename)
        >>> reader.enable_patch_array("patch/movingWall")
        >>> reader.patch_array_status("patch/movingWall")
        True

        """
        self.reader.SetPatchArrayStatus(name, 1)

    def disable_patch_array(self, name):
        """Disable reading of patch array.

        Parameters
        ----------
        name : str
            Which patch array to disable.

        Examples
        --------
        >>> import pyvista as pv
        >>> from pyvista import examples
        >>> filename = examples.download_cavity(load=False)
        >>> reader = pv.OpenFOAMReader(filename)
        >>> reader.disable_patch_array("internalMesh")
        >>> reader.patch_array_status("internalMesh")
        False

        """
        self.reader.SetPatchArrayStatus(name, 0)

    def patch_array_status(self, name):
        """Return status of reading patch array.

        Parameters
        ----------
        name : str
            Which patch array to report status.

        Returns
        -------
        bool
                Whether the patch with the given name is to be read.

        Examples
        --------
        >>> import pyvista as pv
        >>> from pyvista import examples
        >>> filename = examples.download_cavity(load=False)
        >>> reader = pv.OpenFOAMReader(filename)
        >>> reader.enable_patch_array("patch/movingWall")
        >>> reader.patch_array_status("patch/movingWall")
        True

        """
        return bool(self.reader.GetPatchArrayStatus(name))

    def enable_all_patch_arrays(self):
        """Enable reading of all patch arrays.

        Examples
        --------
        >>> import pyvista as pv
        >>> from pyvista import examples
        >>> filename = examples.download_cavity(load=False)
        >>> reader = pv.OpenFOAMReader(filename)
        >>> reader.enable_all_patch_arrays()
        >>> assert reader.patch_array_status("patch/movingWall")
        >>> assert reader.patch_array_status("patch/fixedWalls")

        """
        self.reader.EnableAllPatchArrays()

    def disable_all_patch_arrays(self):
        """Disable reading of all patch arrays.

        Examples
        --------
        >>> import pyvista as pv
        >>> from pyvista import examples
        >>> filename = examples.download_cavity(load=False)
        >>> reader = pv.OpenFOAMReader(filename)
        >>> reader.disable_all_patch_arrays()
        >>> assert not reader.patch_array_status("patch.movingWall")
        >>> assert not reader.patch_array_status("internalMesh")

        """
        self.reader.DisableAllPatchArrays()

    @property
    def all_patch_arrays_status(self):  # numpydoc ignore=RT01
        """Status of reading all patch arrays.

        Returns
        -------
        dict[str, bool]
            dict key is the patch name and the value is whether it will be read.

        Examples
        --------
        >>> import pyvista as pv
        >>> from pyvista import examples
        >>> filename = examples.download_cavity(load=False)
        >>> reader = pv.OpenFOAMReader(filename)
        >>> reader.all_patch_arrays_status  # doctest: +NORMALIZE_WHITESPACE
        {'internalMesh': True, 'patch/movingWall': True, 'patch/fixedWalls': True,
         'patch/frontAndBack': True}

        """
        return {name: self.patch_array_status(name) for name in self.patch_array_names}


class POpenFOAMReader(OpenFOAMReader):
    """Parallel OpenFOAM Reader for .foam files.

    Can read parallel-decomposed mesh information and time dependent data.
    This reader can be used for serial generated data,
    parallel reconstructed data, and decomposed data.
    """

    _class_reader = staticmethod(lazy_vtkPOpenFOAMReader)
    _vtk_module_name = ''
    _vtk_class_name = ''

    @property
    def case_type(self):  # numpydoc ignore=RT01
        """Indicate whether decomposed mesh or reconstructed mesh should be read.

        Returns
        -------
        str
            If ``'reconstructed'``, reconstructed mesh should be read.
            If ``'decomposed'``, decomposed mesh should be read.

        Raises
        ------
        ValueError
            If the value is not in ['reconstructed', 'decomposed']

        Examples
        --------
        >>> import pyvista as pv
        >>> from pyvista import examples
        >>> filename = examples.download_cavity(load=False)
        >>> reader = pv.POpenFOAMReader(filename)
        >>> reader.case_type = 'reconstructed'
        >>> reader.case_type
        'reconstructed'
        """
        return 'reconstructed' if self.reader.GetCaseType() else 'decomposed'

    @case_type.setter
    def case_type(self, value):  # numpydoc ignore=GL08
        if value == 'reconstructed':
            self.reader.SetCaseType(1)
        elif value == 'decomposed':
            self.reader.SetCaseType(0)
        else:
            raise ValueError(f"Unknown case type '{value}'.")

        self._update_information()


class PLYReader(BaseReader):
    """PLY Reader for reading .ply files.

    Examples
    --------
    >>> import pyvista as pv
    >>> from pyvista import examples
    >>> filename = examples.download_lobster(load=False)
    >>> filename.split("/")[-1]  # omit the path
    'lobster.ply'
    >>> reader = pv.get_reader(filename)
    >>> mesh = reader.read()
    >>> mesh.plot()

    """

    _vtk_module_name = "vtkIOPLY"
    _vtk_class_name = "vtkPLYReader"


class OBJReader(BaseReader):
    """OBJ Reader for reading .obj files.

    Examples
    --------
    >>> import pyvista as pv
    >>> from pyvista import examples
    >>> filename = examples.download_trumpet(load=False)
    >>> filename.split("/")[-1]  # omit the path
    'trumpet.obj'
    >>> reader = pv.get_reader(filename)
    >>> mesh = reader.read()
    >>> mesh.plot(cpos='yz', show_scalar_bar=False)

    """

    _vtk_module_name = "vtkIOGeometry"
    _vtk_class_name = "vtkOBJReader"


class STLReader(BaseReader):
    """STL Reader for .stl files.

    Examples
    --------
    >>> import pyvista as pv
    >>> from pyvista import examples
    >>> filename = examples.download_cad_model(load=False)
    >>> filename.split("/")[-1]  # omit the path
    '42400-IDGH.stl'
    >>> reader = pv.get_reader(filename)
    >>> mesh = reader.read()
    >>> mesh.plot()

    """

    _vtk_module_name = "vtkIOGeometry"
    _vtk_class_name = "vtkSTLReader"


class TecplotReader(BaseReader):
    """Tecplot Reader for ascii .dat files.

    Examples
    --------
    >>> import pyvista as pv
    >>> from pyvista import examples
    >>> filename = examples.download_tecplot_ascii(load=False)
    >>> reader = pv.get_reader(filename)
    >>> mesh = reader.read()
    >>> mesh[0].plot()

    """

    _vtk_module_name = "vtkIOGeometry"
    _vtk_class_name = "vtkTecplotReader"


class VTKDataSetReader(BaseReader):
    """VTK Data Set Reader for .vtk files.

    Notes
    -----
    This reader calls ``ReadAllScalarsOn``, ``ReadAllColorScalarsOn``,
    ``ReadAllNormalsOn``, ``ReadAllTCoordsOn``, ``ReadAllVectorsOn``,
    and ``ReadAllFieldsOn`` on the underlying ``vtkDataSetReader``.

    Examples
    --------
    >>> import pyvista as pv
    >>> from pyvista import examples
    >>> filename = examples.download_brain(load=False)
    >>> filename.split("/")[-1]  # omit the path
    'brain.vtk'
    >>> reader = pv.get_reader(filename)
    >>> mesh = reader.read()
    >>> sliced_mesh = mesh.slice('x')
    >>> sliced_mesh.plot(cpos='yz', show_scalar_bar=False)

    """

    _vtk_module_name = "vtkIOLegacy"
    _vtk_class_name = "vtkDataSetReader"

    def _set_defaults_post(self):
        self.reader.ReadAllScalarsOn()
        self.reader.ReadAllColorScalarsOn()
        self.reader.ReadAllNormalsOn()
        self.reader.ReadAllTCoordsOn()
        self.reader.ReadAllVectorsOn()
        self.reader.ReadAllFieldsOn()
        self.reader.ReadAllTensorsOn()


class VTKPDataSetReader(BaseReader):
    """Parallel VTK Data Set Reader for .pvtk files."""

    _vtk_module_name = "vtkIOParallel"
    _vtk_class_name = "vtkPDataSetReader"


class BYUReader(BaseReader):
    """BYU Reader for .g files.

    Examples
    --------
    >>> import pyvista as pv
    >>> from pyvista import examples
    >>> filename = examples.download_teapot(load=False)
    >>> filename.split("/")[-1]  # omit the path
    'teapot.g'
    >>> reader = pv.get_reader(filename)
    >>> mesh = reader.read()
    >>> mesh.plot(cpos='xy', show_scalar_bar=False)

    """

    _vtk_module_name = "vtkIOGeometry"
    _vtk_class_name = "vtkBYUReader"


class FacetReader(BaseReader):
    """Facet Reader for .facet files.

    Examples
    --------
    >>> import pyvista as pv
    >>> from pyvista import examples
    >>> filename = examples.download_clown(load=False)
    >>> filename.split("/")[-1]  # omit the path
    'clown.facet'
    >>> reader = pv.get_reader(filename)
    >>> mesh = reader.read()
    >>> mesh.plot(color="red")

    """

    _vtk_module_name = "vtkFiltersHybrid"
    _vtk_class_name = "vtkFacetReader"


class Plot3DMetaReader(BaseReader):
    """Plot3DMeta Reader for .p3d files."""

    _vtk_module_name = "vtkIOParallel"
    _vtk_class_name = "vtkPlot3DMetaReader"


class Plot3DFunctionEnum(enum.IntEnum):
    """An enumeration for the functions used in :class:`MultiBlockPlot3DReader`."""

    DENSITY = 100
    PRESSURE = 110
    PRESSURE_COEFFICIENT = 111
    MACH = 112
    SPEED_OF_SOUND = 113
    TEMPERATURE = 120
    ENTHALPY = 130
    INTERNAL_ENERGY = 140
    KINETIC_ENERGY = 144
    VELOCITY_MAGNITUDE = 153
    STAGNATION_ENERGY = 163
    ENTROPY = 170
    SWIRL = 184
    VELOCITY = 200
    VORTICITY = 201
    MOMENTUM = 202
    PRESSURE_GRADIENT = 210
    STRAIN_RATE = 212
    VORTICITY_MAGNITUDE = 211


class MultiBlockPlot3DReader(BaseReader):
    """MultiBlock Plot3D Reader.

    The methods :meth:`add_function()` and :meth:`remove_function()` accept values from
    :class:`Plot3DFunctionEnum`. For convenience, the values of that enumeration are available as class variables,
    as shown below.

        - ``MultiBlockPlot3DReader.DENSITY = Plot3DFunctionEnum.DENSITY``
        - ``MultiBlockPlot3DReader.PRESSURE = Plot3DFunctionEnum.PRESSURE``
        - ``MultiBlockPlot3DReader.PRESSURE_COEFFICIENT = Plot3DFunctionEnum.PRESSURE_COEFFICIENT``
        - ``MultiBlockPlot3DReader.MACH = Plot3DFunctionEnum.MACH``
        - ``MultiBlockPlot3DReader.SPEED_OF_SOUND = Plot3DFunctionEnum.SPEED_OF_SOUND``
        - ``MultiBlockPlot3DReader.TEMPERATURE = Plot3DFunctionEnum.TEMPERATURE``
        - ``MultiBlockPlot3DReader.ENTHALPY = Plot3DFunctionEnum.ENTHALPY``
        - ``MultiBlockPlot3DReader.INTERNAL_ENERGY = Plot3DFunctionEnum.INTERNAL_ENERGY``
        - ``MultiBlockPlot3DReader.KINETIC_ENERGY = Plot3DFunctionEnum.KINETIC_ENERGY``
        - ``MultiBlockPlot3DReader.VELOCITY_MAGNITUDE = Plot3DFunctionEnum.VELOCITY_MAGNITUDE``
        - ``MultiBlockPlot3DReader.STAGNATION_ENERGY = Plot3DFunctionEnum.STAGNATION_ENERGY``
        - ``MultiBlockPlot3DReader.ENTROPY = Plot3DFunctionEnum.ENTROPY``
        - ``MultiBlockPlot3DReader.SWIRL = Plot3DFunctionEnum.SWIRL``
        - ``MultiBlockPlot3DReader.VELOCITY = Plot3DFunctionEnum.VELOCITY``
        - ``MultiBlockPlot3DReader.VORTICITY = Plot3DFunctionEnum.VORTICITY``
        - ``MultiBlockPlot3DReader.MOMENTUM = Plot3DFunctionEnum.MOMENTUM``
        - ``MultiBlockPlot3DReader.PRESSURE_GRADIENT = Plot3DFunctionEnum.PRESSURE_GRADIENT``
        - ``MultiBlockPlot3DReader.STRAIN_RATE = Plot3DFunctionEnum.STRAIN_RATE``
        - ``MultiBlockPlot3DReader.VORTICITY_MAGNITUDE = Plot3DFunctionEnum.VORTICITY_MAGNITUDE``
    """

    _vtk_module_name = "vtkIOParallel"
    _vtk_class_name = "vtkMultiBlockPLOT3DReader"

    # pull in function name enum values as class constants
    DENSITY = Plot3DFunctionEnum.DENSITY
    PRESSURE = Plot3DFunctionEnum.PRESSURE
    PRESSURE_COEFFICIENT = Plot3DFunctionEnum.PRESSURE_COEFFICIENT
    MACH = Plot3DFunctionEnum.MACH
    SPEED_OF_SOUND = Plot3DFunctionEnum.SPEED_OF_SOUND
    TEMPERATURE = Plot3DFunctionEnum.TEMPERATURE
    ENTHALPY = Plot3DFunctionEnum.ENTHALPY
    INTERNAL_ENERGY = Plot3DFunctionEnum.INTERNAL_ENERGY
    KINETIC_ENERGY = Plot3DFunctionEnum.KINETIC_ENERGY
    VELOCITY_MAGNITUDE = Plot3DFunctionEnum.VELOCITY_MAGNITUDE
    STAGNATION_ENERGY = Plot3DFunctionEnum.STAGNATION_ENERGY
    ENTROPY = Plot3DFunctionEnum.ENTROPY
    SWIRL = Plot3DFunctionEnum.SWIRL
    VELOCITY = Plot3DFunctionEnum.VELOCITY
    VORTICITY = Plot3DFunctionEnum.VORTICITY
    MOMENTUM = Plot3DFunctionEnum.MOMENTUM
    PRESSURE_GRADIENT = Plot3DFunctionEnum.PRESSURE_GRADIENT
    STRAIN_RATE = Plot3DFunctionEnum.STRAIN_RATE
    VORTICITY_MAGNITUDE = Plot3DFunctionEnum.VORTICITY_MAGNITUDE

    def _set_defaults(self):
        self.auto_detect_format = True

    def add_q_files(self, files):
        """Add q file(s).

        Parameters
        ----------
        files : str | sequence[str]
            Solution file or files to add.

        """
        # files may be a list or a single filename
        if files:
            if isinstance(files, (str, pathlib.Path)):
                files = [files]
        files = [_process_filename(f) for f in files]

        # AddFileName supports reading multiple q files
        for q_filename in files:
            self.reader.AddFileName(q_filename)

    @property
    def auto_detect_format(self):  # numpydoc ignore=RT01
        """Whether to try to automatically detect format such as byte order, etc."""
        return bool(self.reader.GetAutoDetectFormat())

    @auto_detect_format.setter
    def auto_detect_format(self, value):  # numpydoc ignore=GL08
        self.reader.SetAutoDetectFormat(value)

    def add_function(self, value: Union[int, Plot3DFunctionEnum]):
        """Specify additional functions to compute.

        The available functions are enumerated in :class:`Plot3DFunctionEnum`. The members of this enumeration are most
        easily accessed by their aliases as class variables.

        Multiple functions may be requested by calling this method multiple times.

        Parameters
        ----------
        value : int | Plot3DFunctionEnum
            The function to add.

        Examples
        --------
        >>> import pyvista as pv
        >>> from pyvista import examples
        >>> filename = examples.download_file('multi-bin.xyz')
        >>> reader = pv.reader.MultiBlockPlot3DReader(filename)
        >>> reader.add_function(112)  # add a function by its integer value
        >>> reader.add_function(
        ...     reader.PRESSURE_COEFFICIENT
        ... )  # add a function by enumeration via class variable alias

        """
        if isinstance(value, enum.Enum):
            value = value.value
        self.reader.AddFunction(value)

    def remove_function(self, value: Union[int, Plot3DFunctionEnum]):
        """Remove one function from list of functions to compute.

        For details on the types of accepted values, see :meth:``add_function``.

        Parameters
        ----------
        value : int | Plot3DFunctionEnum
            The function to remove.
        """
        if isinstance(value, enum.Enum):
            value = value.value
        self.reader.RemoveFunction(value)

    def remove_all_functions(self):
        """Remove all functions from list of functions to compute."""
        self.reader.RemoveAllFunctions()

    @property
    def preserve_intermediate_functions(self):  # numpydoc ignore=RT01
        """When ``True`` (default), intermediate computed quantities will be preserved.

        For example, if ``VelocityMagnitude`` is enabled, but not ``Velocity``, the reader still needs to compute
        ``Velocity``. If `preserve_intermediate_functions` is ``False``, then the output will not have ``Velocity``
        array, only the requested ``VelocityMagnitude``.

        This is useful to avoid using up memory for arrays that are not relevant for the analysis.
        """
        return self.reader.GetPreserveIntermediateFunctions()

    @preserve_intermediate_functions.setter
    def preserve_intermediate_functions(self, val):  # numpydoc ignore=GL08
        self.reader.SetPreserveIntermediateFunctions(val)

    @property
    def gamma(self):  # numpydoc ignore=RT01
        """Ratio of specific heats."""
        return self.reader.GetGamma()

    @gamma.setter
    def gamma(self, val):  # numpydoc ignore=GL08
        self.reader.SetGamma(val)

    @property
    def r_gas_constant(self):  # numpydoc ignore=RT01
        """Gas constant."""
        return self.reader.GetR()

    @r_gas_constant.setter
    def r_gas_constant(self, val):  # numpydoc ignore=GL08
        self.reader.SetR(val)


class CGNSReader(BaseReader, PointCellDataSelection):
    """CGNS Reader for .cgns files.

    Creates a multi-block dataset and reads unstructured grids and structured
    meshes from binary files stored in CGNS file format, with data stored at
    the nodes, cells or faces.

    By default, all point and cell arrays are loaded as well as the boundary
    patch. This varies from VTK's defaults. For more details, see
    `vtkCGNSReader <https://vtk.org/doc/nightly/html/classvtkCGNSReader.html>`_

    Examples
    --------
    Load a CGNS file.  All arrays are loaded by default.

    >>> import pyvista as pv
    >>> from pyvista import examples
    >>> filename = examples.download_cgns_multi(load=False)
    >>> reader = pv.CGNSReader(filename)
    >>> reader.load_boundary_patch = False
    >>> ds = reader.read()
    >>> ds[0][0].cell_data
    pyvista DataSetAttributes
    Association     : CELL
    Active Scalars  : None
    Active Vectors  : Momentum
    Active Texture  : None
    Active Normals  : None
    Contains arrays :
        Density                 float64    (2928,)
        Momentum                float64    (2928, 3)            VECTORS
        EnergyStagnationDensity float64    (2928,)
        ViscosityEddy           float64    (2928,)
        TurbulentDistance       float64    (2928,)
        TurbulentSANuTilde      float64    (2928,)

    """

    _vtk_module_name = "vtkIOCGNSReader"
    _vtk_class_name = "vtkCGNSReader"

    def _set_defaults_post(self):
        self.enable_all_point_arrays()
        self.enable_all_cell_arrays()
        self.load_boundary_patch = True

    @property
    def distribute_blocks(self) -> bool:  # numpydoc ignore=RT01
        """Distribute each block in each zone across ranks.

        To make the reader disregard the piece request and read all blocks in the
        zone, set this to ``False``. The default is ``True``.

        Returns
        -------
        bool
            If ``True``, distribute each block in each zone across ranks.

        Examples
        --------
        Disable distributing blocks.

        >>> import pyvista as pv
        >>> from pyvista import examples
        >>> filename = examples.download_cgns_multi(load=False)
        >>> reader = pv.CGNSReader(filename)
        >>> reader.distribute_blocks = False
        >>> reader.distribute_blocks
        False

        """
        return bool(self._reader.GetDistributeBlocks())

    @distribute_blocks.setter
    def distribute_blocks(self, value: str):  # numpydoc ignore=GL08
        self._reader.SetDistributeBlocks(value)

    def base_array_status(self, name: str) -> bool:
        """Get status of base array with name.

        Parameters
        ----------
        name : str
            Base array name.

        Returns
        -------
        bool
            Whether reading the base array is enabled.

        """
        return bool(self.reader.GetBaseArrayStatus(name))

    @property
    def base_array_names(self):  # numpydoc ignore=RT01
        """Return the list of all base array names.

        Returns
        -------
        list[int]

        """
        return [self.reader.GetBaseArrayName(i) for i in range(self.number_base_arrays)]

    @property
    def number_base_arrays(self) -> int:  # numpydoc ignore=RT01
        """Return the number of base arrays.

        Returns
        -------
        int

        """
        return self.reader.GetNumberOfBaseArrays()

    def enable_all_bases(self):
        """Enable reading all bases.

        By default only the 0th base is read.

        Examples
        --------
        Read all bases.

        >>> import pyvista as pv
        >>> from pyvista import examples
        >>> filename = examples.download_cgns_multi(load=False)
        >>> reader = pv.CGNSReader(filename)
        >>> reader.enable_all_bases()
        """
        self._reader.EnableAllBases()

    def disable_all_bases(self):
        """Disable reading all bases.

        By default only the 0th base is read.

        Examples
        --------
        Disable reading all bases.

        >>> import pyvista as pv
        >>> from pyvista import examples
        >>> filename = examples.download_cgns_multi(load=False)
        >>> reader = pv.CGNSReader(filename)
        >>> reader.disable_all_bases()
        """
        self._reader.DisableAllBases()

    def family_array_status(self, name) -> bool:
        """Get status of family array with name.

        Parameters
        ----------
        name : str
            Family array name.

        Returns
        -------
        bool
            Whether reading the family array is enabled.

        """
        return bool(self.reader.GetFamilyArrayStatus(name))

    @property
    def family_array_names(self) -> List[str]:  # numpydoc ignore=RT01
        """Return the list of all family array names.

        Returns
        -------
        list[str]

        """
        return [self.reader.GetFamilyArrayName(i) for i in range(self.number_family_arrays)]

    @property
    def number_family_arrays(self) -> int:  # numpydoc ignore=RT01
        """Return the number of face arrays.

        Returns
        -------
        int

        """
        return self.reader.GetNumberOfFamilyArrays()

    def enable_all_families(self):
        """Enable reading all families.

        By default only the 0th family is read.

        Examples
        --------
        Read all bases.

        >>> import pyvista as pv
        >>> from pyvista import examples
        >>> filename = examples.download_cgns_multi(load=False)
        >>> reader = pv.CGNSReader(filename)
        >>> reader.enable_all_families()
        """
        self._reader.EnableAllFamilies()

    def disable_all_families(self):
        """Disable reading all families.

        Examples
        --------
        Disable reading all bases.

        >>> import pyvista as pv
        >>> from pyvista import examples
        >>> filename = examples.download_cgns_multi(load=False)
        >>> reader = pv.CGNSReader(filename)
        >>> reader.disable_all_families()
        """
        self._reader.DisableAllFamilies()

    @property
    def unsteady_pattern(self) -> bool:  # numpydoc ignore=RT01
        """Return or set using an unsteady pattern.

        When set to ``True`` (default is ``False``), the reader will try to
        determine FlowSolution_t nodes to read with a pattern
        matching This can be useful for unsteady solutions when
        FlowSolutionPointers are not reliable.

        Examples
        --------
        Set reading the unsteady pattern to ``True``.

        >>> import pyvista as pv
        >>> from pyvista import examples
        >>> filename = examples.download_cgns_multi(load=False)
        >>> reader = pv.CGNSReader(filename)
        >>> reader.unsteady_pattern = True
        >>> reader.unsteady_pattern
        True

        """
        return self._reader.GetUseUnsteadyPattern()

    @unsteady_pattern.setter
    def unsteady_pattern(self, enabled: bool):  # numpydoc ignore=GL08
        self._reader.SetUseUnsteadyPattern(bool(enabled))

    @property
    def vector_3d(self) -> bool:  # numpydoc ignore=RT01
        """Return or set adding an empty dimension to vectors in case of 2D solutions.

        Examples
        --------
        Set adding an empty physical dimension to vectors to ``True``.

        >>> import pyvista as pv
        >>> from pyvista import examples
        >>> filename = examples.download_cgns_multi(load=False)
        >>> reader = pv.CGNSReader(filename)
        >>> reader.vector_3d = True
        >>> reader.vector_3d
        True

        """
        return self._reader.GetUse3DVector()

    @vector_3d.setter
    def vector_3d(self, enabled: bool):  # numpydoc ignore=GL08
        self._reader.SetUse3DVector(bool(enabled))

    @property
    def load_boundary_patch(self) -> bool:  # numpydoc ignore=RT01
        """Return or set loading boundary patches.

        Notes
        -----
        VTK default is ``False``, but PyVista uses ``True``.

        Examples
        --------
        Enable loading boundary patches .

        >>> import pyvista as pv
        >>> from pyvista import examples
        >>> filename = examples.download_cgns_multi(load=False)
        >>> reader = pv.CGNSReader(filename)
        >>> reader.load_boundary_patch = True
        >>> reader.load_boundary_patch
        True

        """
        return self._reader.GetLoadBndPatch()

    @load_boundary_patch.setter
    def load_boundary_patch(self, enabled: bool):  # numpydoc ignore=GL08
        self._reader.SetLoadBndPatch(bool(enabled))


class BinaryMarchingCubesReader(BaseReader):
    """BinaryMarchingCubes Reader for .tri files.

    Examples
    --------
    >>> import pyvista as pv
    >>> from pyvista import examples
    >>> filename = examples.download_pine_roots(load=False)
    >>> filename.split("/")[-1]  # omit the path
    'pine_root.tri'
    >>> reader = pv.get_reader(filename)
    >>> mesh = reader.read()
    >>> mesh.plot(color="brown")

    """

    _vtk_module_name = "vtkIOGeometry"
    _vtk_class_name = "vtkMCubesReader"


@dataclass(order=True)
class PVDDataSet:
    """Class for storing dataset info from PVD file."""

    time: float
    part: int
    path: str
    group: str


class _PVDReader(BaseVTKReader):
    """Simulate a VTK reader for PVD files."""

    def __init__(self):
        super().__init__()
        self._directory = None
        self._datasets = None
        self._active_datasets = None
        self._time_values = None

    def SetFileName(self, filename):
        """Set filename and update reader."""
        self._filename = filename
        self._directory = str(Path(filename).parent)

    def UpdateInformation(self):
        """Parse PVD file."""
        if self._filename is None:
            raise ValueError("Filename must be set")
        tree = ElementTree.parse(self._filename)
        root = tree.getroot()
        dataset_elements = root[0].findall("DataSet")
        datasets = []
        for element in dataset_elements:
            element_attrib = element.attrib
            datasets.append(
                PVDDataSet(
                    float(element_attrib.get('timestep', 0)),
                    int(element_attrib.get('part', 0)),
                    element_attrib['file'],
                    element_attrib.get('group'),
                ),
            )
        self._datasets = sorted(datasets)
        self._time_values = sorted({dataset.time for dataset in self._datasets})
        self._time_mapping = {time: [] for time in self._time_values}
        for dataset in self._datasets:
            self._time_mapping[dataset.time].append(dataset)
        self._SetActiveTime(self._time_values[0])

    def Update(self):
        """Read data and store it."""
        self._data_object = pyvista.MultiBlock([reader.read() for reader in self._active_readers])

    def _SetActiveTime(self, time_value):
        """Set active time."""
        self._active_datasets = self._time_mapping[time_value]
        self._active_readers = [
            get_reader(str(Path(self._directory) / dataset.path))
            for dataset in self._active_datasets
        ]


# skip pydocstyle D102 check since docstring is taken from TimeReader
class PVDReader(BaseReader, TimeReader):
    """PVD Reader for .pvd files.

    Examples
    --------
    >>> import pyvista as pv
    >>> from pyvista import examples
    >>> filename = examples.download_wavy(load=False)
    >>> filename.split("/")[-1]  # omit the path
    'wavy.pvd'
    >>> reader = pv.get_reader(filename)
    >>> reader.time_values
    [0.0, 1.0, 2.0, 3.0, ... 12.0, 13.0, 14.0]
    >>> reader.set_active_time_point(5)
    >>> reader.active_time_value
    5.0
    >>> mesh = reader.read()[0]  # MultiBlock mesh with only 1 block
    >>> mesh.plot(scalars='z')

    """

    _class_reader = _PVDReader

    @property
    def active_readers(self):  # numpydoc ignore=RT01
        """Return the active readers.

        Returns
        -------
        list[pyvista.BaseReader]

        """
        return self.reader._active_readers

    @property
    def datasets(self):  # numpydoc ignore=RT01
        """Return all datasets.

        Returns
        -------
        list[pyvista.PVDDataSet]

        """
        return self.reader._datasets

    @property
    def active_datasets(self):  # numpydoc ignore=RT01
        """Return all active datasets.

        Returns
        -------
        list[pyvista.PVDDataSet]

        """
        return self.reader._active_datasets

    @property
    def time_values(self):  # noqa: D102  # numpydoc ignore=RT01
        return self.reader._time_values

    @property
    def number_time_points(self):  # noqa: D102  # numpydoc ignore=RT01
        return len(self.reader._time_values)

    def time_point_value(self, time_point):  # noqa: D102
        return self.reader._time_values[time_point]

    @property
    def active_time_value(self):  # noqa: D102  # numpydoc ignore=RT01
        # all active datasets have the same time
        return self.reader._active_datasets[0].time

    def set_active_time_value(self, time_value):  # noqa: D102
        self.reader._SetActiveTime(time_value)

    def set_active_time_point(self, time_point):  # noqa: D102
        self.set_active_time_value(self.time_values[time_point])


class DICOMReader(BaseReader):
    """DICOM Reader for reading ``.dcm`` files.

    This reader reads a single file or a path containing a several ``.dcm``
    files (DICOM stack).

    Parameters
    ----------
    path : str
        Path to the single DICOM (``.dcm``) file to be opened or the directory
        containing a stack of DICOM files.

    Examples
    --------
    Read a DICOM stack.

    >>> import pyvista as pv
    >>> from pyvista import examples
    >>> path = examples.download_dicom_stack(load=False)
    >>> reader = pv.DICOMReader(path)
    >>> dataset = reader.read()
    >>> dataset.plot(volume=True, zoom=3, show_scalar_bar=False)

    """

    _vtk_module_name = "vtkIOImage"
    _vtk_class_name = "vtkDICOMImageReader"


class BMPReader(BaseReader):
    """BMP Reader for .bmp files.

    Examples
    --------
    >>> import pyvista as pv
    >>> from pyvista import examples
    >>> filename = examples.download_masonry_texture(load=False)
    >>> filename.split("/")[-1]  # omit the path
    'masonry.bmp'
    >>> reader = pv.get_reader(filename)
    >>> mesh = reader.read()
    >>> mesh.plot()

    """

    _vtk_module_name = "vtkIOImage"
    _vtk_class_name = "vtkBMPReader"


class DEMReader(BaseReader):
    """DEM Reader for .dem files.

    Examples
    --------
    >>> import pyvista as pv
    >>> from pyvista import examples
    >>> filename = examples.download_st_helens(load=False)
    >>> filename.split("/")[-1]  # omit the path
    'SainteHelens.dem'
    >>> reader = pv.get_reader(filename)
    >>> mesh = reader.read()
    >>> mesh.plot()

    """

    _vtk_module_name = "vtkIOImage"
    _vtk_class_name = "vtkDEMReader"


class JPEGReader(BaseReader):
    """JPEG Reader for .jpeg and .jpg files.

    Examples
    --------
    >>> import pyvista as pv
    >>> from pyvista import examples
    >>> filename = examples.planets.download_mars_surface(load=False)
    >>> filename.split("/")[-1]  # omit the path
    'mars.jpg'
    >>> reader = pv.get_reader(filename)
    >>> mesh = reader.read()
    >>> mesh.plot()

    """

    _vtk_module_name = "vtkIOImage"
    _vtk_class_name = "vtkJPEGReader"


class MetaImageReader(BaseReader):
    """Meta Image Reader for .mha and .mhd files.

    Examples
    --------
    >>> import pyvista as pv
    >>> from pyvista import examples
    >>> filename = examples.download_chest(load=False)
    >>> filename.split("/")[-1]  # omit the path
    'ChestCT-SHORT.mha'
    >>> reader = pv.get_reader(filename)
    >>> mesh = reader.read()
    >>> mesh.plot()

    """

    _vtk_module_name = "vtkIOImage"
    _vtk_class_name = "vtkMetaImageReader"


class NIFTIReader(BaseReader):
    """NIFTI Reader for .nii and .nii.gz files.

    Examples
    --------
    >>> import pyvista as pv
    >>> from pyvista import examples
    >>> filename = examples.download_brain_atlas_with_sides(load=False)
    >>> filename.split("/")[-1]  # omit the path
    'avg152T1_RL_nifti.nii.gz'
    >>> reader = pv.get_reader(filename)
    >>> mesh = reader.read()
    >>> mesh.plot()

    """

    _vtk_module_name = "vtkIOImage"
    _vtk_class_name = "vtkNIFTIImageReader"


class NRRDReader(BaseReader):
    """NRRDReader for .nrrd and .nhdr files.

    Examples
    --------
    >>> import pyvista as pv
    >>> from pyvista import examples
    >>> filename = examples.download_beach(load=False)
    >>> filename.split("/")[-1]  # omit the path
    'beach.nrrd'
    >>> reader = pv.get_reader(filename)
    >>> mesh = reader.read()
    >>> mesh.plot()

    """

    _vtk_module_name = "vtkIOImage"
    _vtk_class_name = "vtkNrrdReader"


class PNGReader(BaseReader):
    """PNGReader for .png files.

    Examples
    --------
    >>> import pyvista as pv
    >>> from pyvista import examples
    >>> filename = examples.download_vtk_logo(load=False)
    >>> filename.split("/")[-1]  # omit the path
    'vtk.png'
    >>> reader = pv.get_reader(filename)
    >>> mesh = reader.read()
    >>> mesh.plot()

    """

    _vtk_module_name = "vtkIOImage"
    _vtk_class_name = "vtkPNGReader"


class PNMReader(BaseReader):
    """PNMReader for .pnm files.

    Examples
    --------
    >>> import pyvista as pv
    >>> from pyvista import examples
    >>> filename = examples.download_gourds_pnm(load=False)
    >>> filename.split("/")[-1]  # omit the path
    'Gourds.pnm'
    >>> reader = pv.get_reader(filename)
    >>> mesh = reader.read()
    >>> mesh.plot()

    """

    _vtk_module_name = "vtkIOImage"
    _vtk_class_name = "vtkPNMReader"


class SLCReader(BaseReader):
    """SLCReader for .slc files.

    Examples
    --------
    >>> import pyvista as pv
    >>> from pyvista import examples
    >>> filename = examples.download_knee_full(load=False)
    >>> filename.split("/")[-1]  # omit the path
    'vw_knee.slc'
    >>> reader = pv.get_reader(filename)
    >>> mesh = reader.read()
    >>> mesh.plot()

    """

    _vtk_module_name = "vtkIOImage"
    _vtk_class_name = "vtkSLCReader"


class TIFFReader(BaseReader):
    """TIFFReader for .tif and .tiff files.

    Examples
    --------
    >>> import pyvista as pv
    >>> from pyvista import examples
    >>> filename = examples.download_crater_imagery(load=False)
    >>> filename.split("/")[-1]  # omit the path
    'BJ34_GeoTifv1-04_crater_clip.tif'
    >>> reader = pv.get_reader(filename)
    >>> mesh = reader.read()
    >>> mesh.plot()

    """

    _vtk_module_name = "vtkIOImage"
    _vtk_class_name = "vtkTIFFReader"


class HDRReader(BaseReader):
    """HDRReader for .hdr files.

    Examples
    --------
    >>> import pyvista as pv
    >>> from pyvista import examples
    >>> filename = examples.download_parched_canal_4k(load=False)
    >>> filename.split("/")[-1]  # omit the path
    'parched_canal_4k.hdr'
    >>> reader = pv.get_reader(filename)
    >>> mesh = reader.read()
    >>> mesh.plot()

    """

    _vtk_module_name = "vtkIOImage"
    _vtk_class_name = "vtkHDRReader"


class PTSReader(BaseReader):
    """PTSReader for .pts files."""

    _vtk_module_name = "vtkIOGeometry"
    _vtk_class_name = "vtkPTSReader"


class AVSucdReader(BaseReader):
    """AVSucdReader for .inp files.

    Examples
    --------
    >>> import pyvista as pv
    >>> from pyvista import examples
    >>> filename = examples.download_cells_nd(load=False)
    >>> filename.split("/")[-1]  # omit the path
    'cellsnd.ascii.inp'
    >>> reader = pv.get_reader(filename)
    >>> mesh = reader.read()
    >>> mesh.plot(cpos="xy")

    """

    _vtk_module_name = "vtkIOGeometry"
    _vtk_class_name = "vtkAVSucdReader"


class HDFReader(BaseReader):
    """HDFReader for .hdf files.

    Examples
    --------
    >>> import pyvista as pv
    >>> from pyvista import examples
    >>> filename = examples.download_can_crushed_hdf(load=False)
    >>> filename.split("/")[-1]  # omit the path
    'can-vtu.hdf'
    >>> reader = pv.get_reader(filename)
    >>> mesh = reader.read()
    >>> mesh.plot()

    """

    _vtk_module_name = "vtkIOHDF"
    _vtk_class_name = "vtkHDFReader"

    @wraps(BaseReader.read)
    def read(self):
        """Wrap the base reader to handle the vtk 9.1 --> 9.2 change."""
        try:
            with pyvista.VtkErrorCatcher(raise_errors=True):
                return super().read()
        except RuntimeError as err:  # pragma: no cover
            if "Can't find the `Type` attribute." in str(err):
                raise RuntimeError(
                    f'{self.path} is missing the Type attribute. '
                    'The VTKHDF format has changed as of 9.2.0, '
                    f'see {HDF_HELP} for more details.',
                )
            else:
                raise


class GLTFReader(BaseReader):
    """GLTFeader for .gltf and .glb files."""

    _vtk_module_name = "vtkIOGeometry"
    _vtk_class_name = "vtkGLTFReader"


class FluentReader(BaseReader):
    """FluentReader for .cas files."""

    _vtk_module_name = "vtkIOGeometry"
    _vtk_class_name = "vtkFLUENTReader"


class MFIXReader(BaseReader):
    """MFIXReader for .res files."""

    _vtk_module_name = "vtkIOGeometry"
    _vtk_class_name = "vtkMFIXReader"


class SegYReader(BaseReader):
    """SegYReader for .sgy and .segy files."""

    _vtk_module_name = "vtkIOSegY"
    _vtk_class_name = "vtkSegYReader"


class _GIFReader(BaseVTKReader):
    """Simulate a VTK reader for GIF files."""

    def __init__(self):
        super().__init__()
        self._n_frames = 0
        self._current_frame = 0

    def UpdateInformation(self):
        """Update Information from file."""

    def GetProgress(self):
        return self._current_frame / self._n_frames

    def Update(self):
        """Read the GIF and store internally to `_data_object`."""
        from PIL import Image, ImageSequence

        img = Image.open(self._filename)
        self._data_object = pyvista.ImageData(dimensions=(img.size[0], img.size[1], 1))

        # load each frame to the grid (RGB since gifs do not support transparency
        self._n_frames = img.n_frames
        for i, frame in enumerate(ImageSequence.Iterator(img)):
            self._current_frame = i
            data = np.array(frame.convert('RGB').getdata(), dtype=np.uint8)
            self._data_object.point_data.set_array(data, f'frame{i}')
            self.UpdateObservers(6)

        if 'frame0' in self._data_object.point_data:
            self._data_object.point_data.active_scalars_name = 'frame0'


class GIFReader(BaseReader):
    """GIFReader for .gif files.

    Parameters
    ----------
    path : str
        Path of the GIF to read.

    Examples
    --------
    >>> import pyvista as pv
    >>> from pyvista import examples
    >>> filename = examples.download_gif_simple(load=False)
    >>> filename.split("/")[-1]  # omit the path
    'sample.gif'
    >>> reader = pv.get_reader(filename)
    >>> mesh = reader.read()
    >>> mesh.plot(rgba=True, zoom='tight', border=True, border_width=2)

    """

    _class_reader = _GIFReader


class XdmfReader(BaseReader, PointCellDataSelection, TimeReader):
    """XdmfReader for .xdmf files.

    Parameters
    ----------
    path : str
        Path of the XDMF file to read.

    Examples
    --------
    >>> import pyvista as pv
    >>> from pyvista import examples
    >>> filename = examples.download_meshio_xdmf(load=False)
    >>> reader = pv.get_reader(filename)
    >>> filename.split("/")[-1]  # omit the path
    'out.xdmf'
    >>> mesh = reader.read()
    >>> mesh.plot()

    """

    _vtk_module_name = "vtkIOXdmf2"
    _vtk_class_name = "vtkXdmfReader"

    @property
    def number_grids(self):  # numpydoc ignore=RT01
        """Return the number of grids that can be read by the reader.

        Returns
        -------
        int
            The number of grids to be read.

        """
        return self.reader.GetNumberOfGrids()

    def set_active_time_value(self, time_value):  # noqa: D102
        if time_value not in self.time_values:
            raise ValueError(
                f"Not a valid time {time_value} from available time values: {self.time_values}",
            )
        self._active_time_value = time_value
        self.reader.UpdateTimeStep(time_value)

    @property
    def number_time_points(self):  # noqa: D102
        return len(self.time_values)

    def time_point_value(self, time_point):  # noqa: D102
        return self.time_values[time_point]

    @property
    def time_values(self):  # noqa: D102
        info = self.reader.GetOutputInformation(0)
        return list(info.Get(_vtk.vtkCompositeDataPipeline.TIME_STEPS()))

    @property
    def active_time_value(self):  # noqa: D102
        return self._active_time_value

    def set_active_time_point(self, time_point):  # noqa: D102
        self.set_active_time_value(self.time_values[time_point])

    def _set_defaults_post(self):
        self._active_time_value = self.time_values[0]
        self.set_active_time_value(self._active_time_value)


class XMLPartitionedDataSetReader(BaseReader):
    """XML PartitionedDataSet Reader for reading .vtpd files.

    Examples
    --------
    >>> import pyvista as pv
    >>> partitions = pv.PartitionedDataSet(
    ...     [
    ...         pv.Wavelet(extent=(0, 10, 0, 10, 0, 5)),
    ...         pv.Wavelet(extent=(0, 10, 0, 10, 5, 10)),
    ...     ]
    ... )
    >>> partitions.save("my_partitions.vtpd")
    >>> _ = pv.read("my_partitions.vtpd")
    """

    _vtk_module_name = "vtkIOXML"
    _vtk_class_name = "vtkXMLPartitionedDataSetReader"


class FLUENTCFFReader(BaseReader):
    """FLUENTCFFReader for .h5 files.

    Examples
    --------
    >>> import pyvista as pv
    >>> from pyvista import examples
    >>> filename = examples.download_room_cff(load=False)
    >>> reader = pv.get_reader(filename)
    >>> blocks = reader.read()
    >>> mesh = blocks[0]
    >>> mesh.plot(cpos="xy", scalars="SV_T")
    """

    _vtk_module_name = "vtkIOFLUENTCFF"
    _vtk_class_name = "vtkFLUENTCFFReader"


class GambitReader(BaseReader):
    """GambitReader for .neu files.

    .. versionadded:: 0.44.0

    Examples
    --------
    >>> import pyvista as pv
    >>> from pyvista import examples
    >>> filename = examples.download_prism(load=False)
    >>> reader = pv.get_reader(filename)
    >>> mesh = reader.read()
    >>> mesh.plot()

    """

    _vtk_module_name = "vtkIOGeometry"
    _vtk_class_name = "vtkGAMBITReader"


<<<<<<< HEAD
class NetCDFCFReader(BaseReader):
    """NetCDFCFReader for .nc files.

    .. versionadded:: 0.44.0

    Examples
    --------
    >>> import pyvista as pv
    >>> from pyvista import examples
    >>> filename = examples.download_tos_O1_2001_2002(load=False)
    >>> reader = pv.get_reader(filename)
    >>> grid = reader.read()
    >>> grid.set_active_scalars("tos")
    >>> grid.plot()

    """

    _vtk_module_name = "vtkIONetCDF"
    _vtk_class_name = "vtkNetCDFCFReader"


=======
>>>>>>> 81fc85a7
CLASS_READERS = {
    # Standard dataset readers:
    '.bmp': BMPReader,
    '.cas': FluentReader,
    '.case': EnSightReader,
    '.cgns': CGNSReader,
    '.dat': TecplotReader,
    '.dcm': DICOMReader,
    '.dem': DEMReader,
    '.facet': FacetReader,
    '.foam': POpenFOAMReader,
    '.g': BYUReader,
    '.gif': GIFReader,
    '.glb': GLTFReader,
    '.gltf': GLTFReader,
    '.h5': FLUENTCFFReader,
    '.hdf': HDFReader,
    '.hdr': HDRReader,
    '.img': DICOMReader,
    '.inp': AVSucdReader,
    '.jpeg': JPEGReader,
    '.jpg': JPEGReader,
    '.mha': MetaImageReader,
    '.mhd': MetaImageReader,
<<<<<<< HEAD
    '.nc': NetCDFCFReader,
=======
    '.neu': GambitReader,
>>>>>>> 81fc85a7
    '.nhdr': NRRDReader,
    '.nii': NIFTIReader,
    '.nii.gz': NIFTIReader,
    '.nrrd': NRRDReader,
    '.obj': OBJReader,
    '.p3d': Plot3DMetaReader,
    '.ply': PLYReader,
    '.png': PNGReader,
    '.pnm': PNMReader,
    '.pts': PTSReader,
    '.pvd': PVDReader,
    '.pvti': XMLPImageDataReader,
    '.pvtk': VTKPDataSetReader,
    '.pvtr': XMLPRectilinearGridReader,
    '.pvtu': XMLPUnstructuredGridReader,
    '.res': MFIXReader,
    '.segy': SegYReader,
    '.sgy': SegYReader,
    '.slc': SLCReader,
    '.stl': STLReader,
    '.tif': TIFFReader,
    '.tiff': TIFFReader,
    '.tri': BinaryMarchingCubesReader,
    '.vti': XMLImageDataReader,
    '.vtk': VTKDataSetReader,
    '.vtm': XMLMultiBlockDataReader,
    '.vtmb': XMLMultiBlockDataReader,
    '.vtp': XMLPolyDataReader,
    '.vtpd': XMLPartitionedDataSetReader,
    '.vtr': XMLRectilinearGridReader,
    '.vts': XMLStructuredGridReader,
    '.vtu': XMLUnstructuredGridReader,
    '.xdmf': XdmfReader,
}<|MERGE_RESOLUTION|>--- conflicted
+++ resolved
@@ -2577,7 +2577,6 @@
     _vtk_class_name = "vtkGAMBITReader"
 
 
-<<<<<<< HEAD
 class NetCDFCFReader(BaseReader):
     """NetCDFCFReader for .nc files.
 
@@ -2599,8 +2598,6 @@
     _vtk_class_name = "vtkNetCDFCFReader"
 
 
-=======
->>>>>>> 81fc85a7
 CLASS_READERS = {
     # Standard dataset readers:
     '.bmp': BMPReader,
@@ -2625,11 +2622,8 @@
     '.jpg': JPEGReader,
     '.mha': MetaImageReader,
     '.mhd': MetaImageReader,
-<<<<<<< HEAD
     '.nc': NetCDFCFReader,
-=======
     '.neu': GambitReader,
->>>>>>> 81fc85a7
     '.nhdr': NRRDReader,
     '.nii': NIFTIReader,
     '.nii.gz': NIFTIReader,
