--- conflicted
+++ resolved
@@ -13,22 +13,15 @@
 
 import pyvista
 from pyvista.core import _vtk_core as _vtk
-<<<<<<< HEAD
 from pyvista.core.input_validation.validate import validate_array
-=======
 from pyvista.core._typing_core import NumpyArray
->>>>>>> 5bec84e5
 
 from . import transformations
 from .fileio import from_meshio, is_meshio_mesh
 
 
 def wrap(
-<<<<<<< HEAD
-    dataset: Optional[Union[np.ndarray, _vtk.vtkDataSet, 'Trimesh', 'Mesh', Matrix[float]]]
-=======
     dataset: Optional[Union[NumpyArray[float], _vtk.vtkDataSet, 'Trimesh', 'Mesh']],
->>>>>>> 5bec84e5
 ) -> Optional[Union['pyvista.DataSet', 'pyvista.pyvista_ndarray']]:
     """Wrap any given VTK data object to its appropriate PyVista data object.
 
