--- conflicted
+++ resolved
@@ -9,11 +9,7 @@
 
 import pyvista
 from pyvista.core import _vtk_core as _vtk
-<<<<<<< HEAD
-from pyvista.core._typing_core import Matrix, NumpyFltArray, NumpyNumArray, TransformLike, Vector
-=======
 from pyvista.core._typing_core import Matrix, NumpyArray, TransformLike, Vector
->>>>>>> 6473e3bd
 from pyvista.core.errors import AmbiguousDataError, MissingDataError
 
 
@@ -843,7 +839,7 @@
     as_any: bool = True,
     dtype: Optional[npt.DTypeLike] = None,
     copy: bool = False,
-) -> NumpyNumArray:
+) -> NumpyArray:
     """Cast array to a NumPy ndarray.
 
     Parameters
