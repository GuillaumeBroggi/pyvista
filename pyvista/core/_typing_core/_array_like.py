"""Generic array-like type definitions.

Definitions here are loosely based on code in numpy._typing._array_like.
Some key differences include:

- Some npt._array_like definitions explicitly support dual-types for
  handling python and numpy scalar data types separately.
  Here, only a single generic type is used for simplicity.

- The npt._array_like definitions use a recursive _NestedSequence protocol.
  Here, finite sequences are used instead.

- The npt._array_like definitions use a generic _SupportsArray protocol.
  Here, we use `ndarray` directly.

- The npt._array_like definitions include scalar types (e.g. float, int).
  Here they are excluded (i.e. scalars are not considered to be arrays).

- The npt._array_like TypeVar is bound to np.generic. Here, the
  TypeVar is bound to a subset of numeric types only.

"""

import sys
import typing
from typing import TYPE_CHECKING, Any, List, Sequence, Tuple, Type, TypeVar, Union

import numpy as np
import numpy.typing as npt

# Create alias of npt.NDArray bound to numeric types only
<<<<<<< HEAD
# TODO: remove # type: ignore once support for 3.8 is dropped
_NumberUnion = Union[Type[np.floating], Type[np.integer], Type[np.bool_], Type[float], Type[int], Type[bool]]  # type: ignore[type-arg]
NumberType = TypeVar(
    'NumberType',
    bound=Union[np.floating, np.integer, np.bool_, float, int, bool],  # type: ignore[type-arg]
)
__NumberType = TypeVar(
    '__NumberType',
    bound=Union[np.floating, np.integer, np.bool_, float, int, bool],  # type: ignore[type-arg]
)
_PyNumberType = TypeVar('_PyNumberType', float, int, bool)
_NpNumberType = TypeVar('_NpNumberType', np.float64, np.int_, np.bool_)
=======
NumberType = TypeVar('NumberType', bool, int, float, np.bool_, np.int_, np.float64, np.uint8)
NumberType.__doc__ = """Type variable for numeric data types."""
NumpyArray = npt.NDArray[NumberType]
>>>>>>> 413532a6

_T = TypeVar('_T')
if not TYPE_CHECKING and sys.version_info < (3, 9, 0):
    # TODO: Remove this conditional block once support for 3.8 is dropped

    # Numpy's type annotations use a customized generic alias type for
    # python < 3.9.0 (defined in numpy.typing._generic_alias._GenericAlias)
    # which makes it incompatible with built-in generic alias types, e.g.
    # Sequence[NDArray[T]]. As a workaround, we define NDArray types using
    # the private typing._GenericAlias type instead
    np_dtype = typing._GenericAlias(np.dtype, NumberType)
    _np_floating = typing._GenericAlias(np.floating, _T)
    _np_integer = typing._GenericAlias(np.integer, _T)
    np_dtype_floating = typing._GenericAlias(np.dtype, _np_floating[_T])
    np_dtype_integer = typing._GenericAlias(np.dtype, _np_integer[_T])
    NumpyArray = typing._GenericAlias(np.ndarray, (Any, np_dtype[NumberType]))
else:
    np_dtype = np.dtype[NumberType]
    np_dtype_floating = np.dtype[np.floating[Any]]
    np_dtype_integer = np.dtype[np.integer[Any]]
    NumpyArray = npt.NDArray[NumberType]

_FiniteNestedList = Union[
    List[NumberType],
    List[List[NumberType]],
    List[List[List[NumberType]]],
    List[List[List[List[NumberType]]]],
]

<<<<<<< HEAD
_FiniteNestedTuple = Union[
    Tuple[NumberType],
    Tuple[Tuple[NumberType]],
    Tuple[Tuple[Tuple[NumberType]]],
    Tuple[Tuple[Tuple[Tuple[NumberType]]]],
=======
_ArrayLike = Union[
    NumpyArray[NumberType],
    _FiniteNestedSequence[NumberType],
    _FiniteNestedSequence[NumpyArray[NumberType]],
>>>>>>> 413532a6
]

_ArrayLike1D = Union[
    NumpyArray[NumberType],
    Sequence[NumberType],
    Sequence[NumpyArray[NumberType]],
]
_ArrayLike2D = Union[
    NumpyArray[NumberType],
    Sequence[Sequence[NumberType]],
    Sequence[Sequence[NumpyArray[NumberType]]],
]
_ArrayLike3D = Union[
    NumpyArray[NumberType],
    Sequence[Sequence[Sequence[NumberType]]],
    Sequence[Sequence[Sequence[NumpyArray[NumberType]]]],
]
_ArrayLike4D = Union[
    NumpyArray[NumberType],
    Sequence[Sequence[Sequence[Sequence[NumberType]]]],
    Sequence[Sequence[Sequence[Sequence[NumpyArray[NumberType]]]]],
<<<<<<< HEAD
]
ArrayLike = Union[
    _ArrayLike1D[NumberType],
    _ArrayLike2D[NumberType],
    _ArrayLike3D[NumberType],
    _ArrayLike4D[NumberType],
]

_ArrayLikeOrScalar = Union[NumberType, ArrayLike[NumberType]]
=======
]
>>>>>>> 413532a6
<|MERGE_RESOLUTION|>--- conflicted
+++ resolved
@@ -28,25 +28,23 @@
 import numpy as np
 import numpy.typing as npt
 
-# Create alias of npt.NDArray bound to numeric types only
-<<<<<<< HEAD
+# Define numeric types
 # TODO: remove # type: ignore once support for 3.8 is dropped
 _NumberUnion = Union[Type[np.floating], Type[np.integer], Type[np.bool_], Type[float], Type[int], Type[bool]]  # type: ignore[type-arg]
 NumberType = TypeVar(
     'NumberType',
     bound=Union[np.floating, np.integer, np.bool_, float, int, bool],  # type: ignore[type-arg]
 )
+NumberType.__doc__ = """Type variable for numeric data types."""
+
+# Create a copy of the typevar
 __NumberType = TypeVar(
     '__NumberType',
     bound=Union[np.floating, np.integer, np.bool_, float, int, bool],  # type: ignore[type-arg]
 )
 _PyNumberType = TypeVar('_PyNumberType', float, int, bool)
 _NpNumberType = TypeVar('_NpNumberType', np.float64, np.int_, np.bool_)
-=======
-NumberType = TypeVar('NumberType', bool, int, float, np.bool_, np.int_, np.float64, np.uint8)
-NumberType.__doc__ = """Type variable for numeric data types."""
-NumpyArray = npt.NDArray[NumberType]
->>>>>>> 413532a6
+
 
 _T = TypeVar('_T')
 if not TYPE_CHECKING and sys.version_info < (3, 9, 0):
@@ -67,6 +65,7 @@
     np_dtype = np.dtype[NumberType]
     np_dtype_floating = np.dtype[np.floating[Any]]
     np_dtype_integer = np.dtype[np.integer[Any]]
+    # Create alias of npt.NDArray bound to numeric types only
     NumpyArray = npt.NDArray[NumberType]
 
 _FiniteNestedList = Union[
@@ -76,18 +75,11 @@
     List[List[List[List[NumberType]]]],
 ]
 
-<<<<<<< HEAD
 _FiniteNestedTuple = Union[
     Tuple[NumberType],
     Tuple[Tuple[NumberType]],
     Tuple[Tuple[Tuple[NumberType]]],
     Tuple[Tuple[Tuple[Tuple[NumberType]]]],
-=======
-_ArrayLike = Union[
-    NumpyArray[NumberType],
-    _FiniteNestedSequence[NumberType],
-    _FiniteNestedSequence[NumpyArray[NumberType]],
->>>>>>> 413532a6
 ]
 
 _ArrayLike1D = Union[
@@ -109,16 +101,12 @@
     NumpyArray[NumberType],
     Sequence[Sequence[Sequence[Sequence[NumberType]]]],
     Sequence[Sequence[Sequence[Sequence[NumpyArray[NumberType]]]]],
-<<<<<<< HEAD
 ]
-ArrayLike = Union[
+_ArrayLike = Union[
     _ArrayLike1D[NumberType],
     _ArrayLike2D[NumberType],
     _ArrayLike3D[NumberType],
     _ArrayLike4D[NumberType],
 ]
 
-_ArrayLikeOrScalar = Union[NumberType, ArrayLike[NumberType]]
-=======
-]
->>>>>>> 413532a6
+_ArrayLikeOrScalar = Union[NumberType, _ArrayLike[NumberType]]