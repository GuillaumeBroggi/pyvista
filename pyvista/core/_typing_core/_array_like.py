--- conflicted
+++ resolved
@@ -70,18 +70,11 @@
     List[List[List[List[_NumberType]]]],
 ]
 
-<<<<<<< HEAD
 _FiniteNestedTuple = Union[
     Tuple[_NumberType],
     Tuple[Tuple[_NumberType]],
     Tuple[Tuple[Tuple[_NumberType]]],
     Tuple[Tuple[Tuple[Tuple[_NumberType]]]],
-=======
-ArrayLike = Union[
-    NumpyArray[_NumType],
-    _FiniteNestedSequence[_NumType],
-    _FiniteNestedSequence[NumpyArray[_NumType]],
->>>>>>> 3bf3d148
 ]
 
 _ArrayLike1D = Union[
@@ -104,11 +97,11 @@
     Sequence[Sequence[Sequence[Sequence[_NumberType]]]],
     Sequence[Sequence[Sequence[Sequence[NumpyArray[_NumberType]]]]],
 ]
-_ArrayLike = Union[
+ArrayLike = Union[
     _ArrayLike1D[_NumberType],
     _ArrayLike2D[_NumberType],
     _ArrayLike3D[_NumberType],
     _ArrayLike4D[_NumberType],
 ]
 
-_ArrayLikeOrScalar = Union[_NumberType, _ArrayLike[_NumberType]]+_ArrayLikeOrScalar = Union[_NumberType, ArrayLike[_NumberType]]