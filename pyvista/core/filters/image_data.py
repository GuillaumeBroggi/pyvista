"""Filters with a class to manage filters/algorithms for uniform grid datasets."""

from __future__ import annotations

from collections.abc import Iterable
import operator
from typing import TYPE_CHECKING
from typing import Literal
from typing import Callable
from typing import cast

import numpy as np

import pyvista
from pyvista.core import _validation
from pyvista.core import _vtk_core as _vtk
from pyvista.core.errors import AmbiguousDataError
from pyvista.core.errors import MissingDataError
from pyvista.core.filters import _get_output
from pyvista.core.filters import _update_alg
from pyvista.core.filters.data_set import DataSetFilters
from pyvista.core.utilities.arrays import FieldAssociation
from pyvista.core.utilities.arrays import set_default_active_scalars
from pyvista.core.utilities.helpers import wrap
from pyvista.core.utilities.misc import abstract_class

if TYPE_CHECKING:  # pragma: no cover
    from numpy.typing import NDArray

    from pyvista.core._typing_core import MatrixLike
    from pyvista.core._typing_core import VectorLike


@abstract_class
class ImageDataFilters(DataSetFilters):
    """An internal class to manage filters/algorithms for uniform grid datasets."""

    def gaussian_smooth(self, radius_factor=1.5, std_dev=2.0, scalars=None, progress_bar=False):
        """Smooth the data with a Gaussian kernel.

        Parameters
        ----------
        radius_factor : float | sequence[float], default: 1.5
            Unitless factor to limit the extent of the kernel.

        std_dev : float | sequence[float], default: 2.0
            Standard deviation of the kernel in pixel units.

        scalars : str, optional
            Name of scalars to process. Defaults to currently active scalars.

        progress_bar : bool, default: False
            Display a progress bar to indicate progress.

        Returns
        -------
        pyvista.ImageData
            Uniform grid with smoothed scalars.

        Notes
        -----
        This filter only supports point data. For inputs with cell data, consider
        re-meshing the cell data as point data with :meth:`~pyvista.ImageDataFilters.cells_to_points`
        or resampling the cell data to point data with :func:`~pyvista.DataSetFilters.cell_data_to_point_data`.

        Examples
        --------
        First, create sample data to smooth. Here, we use
        :func:`pyvista.perlin_noise() <pyvista.core.utilities.features.perlin_noise>`
        to create meaningful data.

        >>> import numpy as np
        >>> import pyvista as pv
        >>> noise = pv.perlin_noise(0.1, (2, 5, 8), (0, 0, 0))
        >>> grid = pv.sample_function(
        ...     noise, [0, 1, 0, 1, 0, 1], dim=(20, 20, 20)
        ... )
        >>> grid.plot(show_scalar_bar=False)

        Next, smooth the sample data.

        >>> smoothed = grid.gaussian_smooth()
        >>> smoothed.plot(show_scalar_bar=False)

        See :ref:`gaussian_smoothing_example` for a full example using this filter.

        """
        alg = _vtk.vtkImageGaussianSmooth()
        alg.SetInputDataObject(self)
        if scalars is None:
            set_default_active_scalars(self)
            field, scalars = self.active_scalars_info
            if field.value == 1:
                raise ValueError('If `scalars` not given, active scalars must be point array.')
        else:
            field = self.get_array_association(scalars, preference='point')
            if field.value == 1:
                raise ValueError('Can only process point data, given `scalars` are cell data.')
        alg.SetInputArrayToProcess(
            0,
            0,
            0,
            field.value,
            scalars,
        )  # args: (idx, port, connection, field, name)
        if isinstance(radius_factor, Iterable):
            alg.SetRadiusFactors(radius_factor)
        else:
            alg.SetRadiusFactors(radius_factor, radius_factor, radius_factor)
        if isinstance(std_dev, Iterable):
            alg.SetStandardDeviations(std_dev)
        else:
            alg.SetStandardDeviations(std_dev, std_dev, std_dev)
        _update_alg(alg, progress_bar, 'Performing Gaussian Smoothing')
        return _get_output(alg)

    def median_smooth(
        self,
        kernel_size=(3, 3, 3),
        scalars=None,
        preference='point',
        progress_bar=False,
    ):
        """Smooth data using a median filter.

        The Median filter that replaces each pixel with the median value from a
        rectangular neighborhood around that pixel. Neighborhoods can be no
        more than 3 dimensional. Setting one axis of the neighborhood
        kernelSize to 1 changes the filter into a 2D median.

        See `vtkImageMedian3D
        <https://vtk.org/doc/nightly/html/classvtkImageMedian3D.html#details>`_
        for more details.

        Parameters
        ----------
        kernel_size : sequence[int], default: (3, 3, 3)
            Size of the kernel in each dimension (units of voxels), for example
            ``(x_size, y_size, z_size)``. Default is a 3D median filter. If you
            want to do a 2D median filter, set the size to 1 in the dimension
            you don't want to filter over.

        scalars : str, optional
            Name of scalars to process. Defaults to currently active scalars.

        preference : str, default: "point"
            When scalars is specified, this is the preferred array
            type to search for in the dataset.  Must be either
            ``'point'`` or ``'cell'``.

        progress_bar : bool, default: False
            Display a progress bar to indicate progress.

        Returns
        -------
        pyvista.ImageData
            Uniform grid with smoothed scalars.

        Warnings
        --------
        Applying this filter to cell data will send the output to a new point
        array with the same name, overwriting any existing point data array
        with the same name.

        Examples
        --------
        First, create sample data to smooth. Here, we use
        :func:`pyvista.perlin_noise() <pyvista.core.utilities.features.perlin_noise>`
        to create meaningful data.

        >>> import numpy as np
        >>> import pyvista as pv
        >>> noise = pv.perlin_noise(0.1, (2, 5, 8), (0, 0, 0))
        >>> grid = pv.sample_function(
        ...     noise, [0, 1, 0, 1, 0, 1], dim=(20, 20, 20)
        ... )
        >>> grid.plot(show_scalar_bar=False)

        Next, smooth the sample data.

        >>> smoothed = grid.median_smooth(kernel_size=(10, 10, 10))
        >>> smoothed.plot(show_scalar_bar=False)

        """
        alg = _vtk.vtkImageMedian3D()
        alg.SetInputDataObject(self)
        if scalars is None:
            set_default_active_scalars(self)
            field, scalars = self.active_scalars_info
        else:
            field = self.get_array_association(scalars, preference=preference)
        alg.SetInputArrayToProcess(
            0,
            0,
            0,
            field.value,
            scalars,
        )  # args: (idx, port, connection, field, name)
        alg.SetKernelSize(kernel_size[0], kernel_size[1], kernel_size[2])
        _update_alg(alg, progress_bar, 'Performing Median Smoothing')
        return _get_output(alg)

    def extract_subset(self, voi, rate=(1, 1, 1), boundary=False, progress_bar=False):
        """Select piece (e.g., volume of interest).

        To use this filter set the VOI ivar which are i-j-k min/max indices
        that specify a rectangular region in the data. (Note that these are
        0-offset.) You can also specify a sampling rate to subsample the
        data.

        Typical applications of this filter are to extract a slice from a
        volume for image processing, subsampling large volumes to reduce data
        size, or extracting regions of a volume with interesting data.

        Parameters
        ----------
        voi : sequence[int]
            Length 6 iterable of ints: ``(x_min, x_max, y_min, y_max, z_min, z_max)``.
            These bounds specify the volume of interest in i-j-k min/max
            indices.

        rate : sequence[int], default: (1, 1, 1)
            Length 3 iterable of ints: ``(xrate, yrate, zrate)``.

        boundary : bool, default: False
            Control whether to enforce that the "boundary" of the grid
            is output in the subsampling process. This only has effect
            when the rate in any direction is not equal to 1. When
            this is enabled, the subsampling will always include the
            boundary of the grid even though the sample rate is not an
            even multiple of the grid dimensions. By default this is
            disabled.

        progress_bar : bool, default: False
            Display a progress bar to indicate progress.

        Returns
        -------
        pyvista.ImageData
            ImageData subset.

        """
        alg = _vtk.vtkExtractVOI()
        alg.SetVOI(voi)
        alg.SetInputDataObject(self)
        alg.SetSampleRate(rate)
        alg.SetIncludeBoundary(boundary)
        _update_alg(alg, progress_bar, 'Extracting Subset')
        result = _get_output(alg)
        # Adjust for the confusing issue with the extents
        #   see https://gitlab.kitware.com/vtk/vtk/-/issues/17938
        fixed = pyvista.ImageData()
        fixed.origin = result.bounds[::2]
        fixed.spacing = result.spacing
        fixed.dimensions = result.dimensions
        fixed.point_data.update(result.point_data)
        fixed.cell_data.update(result.cell_data)
        fixed.field_data.update(result.field_data)
        fixed.copy_meta_from(result, deep=True)
        return fixed

    def image_dilate_erode(
        self,
        dilate_value=1.0,
        erode_value=0.0,
        kernel_size=(3, 3, 3),
        scalars=None,
        progress_bar=False,
    ):
        """Dilates one value and erodes another.

        ``image_dilate_erode`` will dilate one value and erode another. It uses
        an elliptical footprint, and only erodes/dilates on the boundary of the
        two values. The filter is restricted to the X, Y, and Z axes for now.
        It can degenerate to a 2 or 1-dimensional filter by setting the kernel
        size to 1 for a specific axis.

        Parameters
        ----------
        dilate_value : float, default: 1.0
            Dilate value in the dataset.

        erode_value : float, default: 0.0
            Erode value in the dataset.

        kernel_size : sequence[int], default: (3, 3, 3)
            Determines the size of the kernel along the three axes.

        scalars : str, optional
            Name of scalars to process. Defaults to currently active scalars.

        progress_bar : bool, default: False
            Display a progress bar to indicate progress.

        Returns
        -------
        pyvista.ImageData
            Dataset that has been dilated/eroded on the boundary of the specified scalars.

        Notes
        -----
        This filter only supports point data. For inputs with cell data, consider
        re-meshing the cell data as point data with :meth:`~pyvista.ImageDataFilters.cells_to_points`
        or resampling the cell data to point data with :func:`~pyvista.DataSetFilters.cell_data_to_point_data`.

        Examples
        --------
        Demonstrate image dilate/erode on an example dataset. First, plot
        the example dataset with the active scalars.

        >>> from pyvista import examples
        >>> uni = examples.load_uniform()
        >>> uni.plot()

        Now, plot the image threshold with ``threshold=[400, 600]``. Note how
        values within the threshold are 1 and outside are 0.

        >>> ithresh = uni.image_threshold([400, 600])
        >>> ithresh.plot()

        Note how there is a hole in the thresholded image. Apply a dilation/
        erosion filter with a large kernel to fill that hole in.

        >>> idilate = ithresh.image_dilate_erode(kernel_size=[5, 5, 5])
        >>> idilate.plot()

        """
        alg = _vtk.vtkImageDilateErode3D()
        alg.SetInputDataObject(self)
        if scalars is None:
            set_default_active_scalars(self)
            field, scalars = self.active_scalars_info
            if field.value == 1:
                raise ValueError('If `scalars` not given, active scalars must be point array.')
        else:
            field = self.get_array_association(scalars, preference='point')
            if field.value == 1:
                raise ValueError('Can only process point data, given `scalars` are cell data.')
        alg.SetInputArrayToProcess(
            0,
            0,
            0,
            field.value,
            scalars,
        )  # args: (idx, port, connection, field, name)
        alg.SetKernelSize(*kernel_size)
        alg.SetDilateValue(dilate_value)
        alg.SetErodeValue(erode_value)
        _update_alg(alg, progress_bar, 'Performing Dilation and Erosion')
        return _get_output(alg)

    def image_threshold(
        self,
        threshold,
        in_value=1.0,
        out_value=0.0,
        scalars=None,
        preference='point',
        progress_bar=False,
    ):
        """Apply a threshold to scalar values in a uniform grid.

        If a single value is given for threshold, scalar values above or equal
        to the threshold are ``'in'`` and scalar values below the threshold are ``'out'``.
        If two values are given for threshold (sequence) then values equal to
        or between the two values are ``'in'`` and values outside the range are ``'out'``.

        If ``None`` is given for ``in_value``, scalars that are ``'in'`` will not be replaced.
        If ``None`` is given for ``out_value``, scalars that are ``'out'`` will not be replaced.

        Warning: applying this filter to cell data will send the output to a
        new point array with the same name, overwriting any existing point data
        array with the same name.

        Parameters
        ----------
        threshold : float or sequence[float]
            Single value or (min, max) to be used for the data threshold.  If
            a sequence, then length must be 2. Threshold(s) for deciding which
            cells/points are ``'in'`` or ``'out'`` based on scalar data.

        in_value : float, default: 1.0
            Scalars that match the threshold criteria for ``'in'`` will be replaced with this.

        out_value : float, default: 0.0
            Scalars that match the threshold criteria for ``'out'`` will be replaced with this.

        scalars : str, optional
            Name of scalars to process. Defaults to currently active scalars.

        preference : str, default: "point"
            When scalars is specified, this is the preferred array
            type to search for in the dataset.  Must be either
            ``'point'`` or ``'cell'``.

        progress_bar : bool, default: False
            Display a progress bar to indicate progress.

        Returns
        -------
        pyvista.ImageData
            Dataset with the specified scalars thresholded.

        See Also
        --------
        :meth:`~pyvista.DataSetFilters.threshold`

        Examples
        --------
        Demonstrate image threshold on an example dataset. First, plot
        the example dataset with the active scalars.

        >>> from pyvista import examples
        >>> uni = examples.load_uniform()
        >>> uni.plot()

        Now, plot the image threshold with ``threshold=100``. Note how
        values above the threshold are 1 and below are 0.

        >>> ithresh = uni.image_threshold(100)
        >>> ithresh.plot()

        See :ref:`image_representations_example` for more examples using this filter.

        """
        if scalars is None:
            set_default_active_scalars(self)
            field, scalars = self.active_scalars_info
        else:
            field = self.get_array_association(scalars, preference=preference)

        # For some systems integer scalars won't threshold
        # correctly. Cast to float to be robust.
        cast_dtype = np.issubdtype(
            array_dtype := self.active_scalars.dtype,
            int,
        ) and array_dtype != np.dtype(np.uint8)
        if cast_dtype:
            self[scalars] = self[scalars].astype(float, casting='safe')

        alg = _vtk.vtkImageThreshold()
        alg.SetInputDataObject(self)
        alg.SetInputArrayToProcess(
            0,
            0,
            0,
            field.value,
            scalars,
        )  # args: (idx, port, connection, field, name)
        # set the threshold(s) and mode
        threshold_val = np.atleast_1d(threshold)
        if (size := threshold_val.size) not in (1, 2):
            raise ValueError(
                f'Threshold must have one or two values, got {size}.',
            )
        if size == 2:
            alg.ThresholdBetween(threshold_val[0], threshold_val[1])
        else:
            alg.ThresholdByUpper(threshold_val[0])
        # set the replacement values / modes
        if in_value is not None:
            alg.SetReplaceIn(True)
            alg.SetInValue(np.array(in_value).astype(array_dtype))
        else:
            alg.SetReplaceIn(False)
        if out_value is not None:
            alg.SetReplaceOut(True)
            alg.SetOutValue(np.array(out_value).astype(array_dtype))
        else:
            alg.SetReplaceOut(False)
        # run the algorithm
        _update_alg(alg, progress_bar, 'Performing Image Thresholding')
        output = _get_output(alg)
        if cast_dtype:
            self[scalars] = self[scalars].astype(array_dtype)
            output[scalars] = output[scalars].astype(array_dtype)
        return output

    def fft(self, output_scalars_name=None, progress_bar=False):
        """Apply a fast Fourier transform (FFT) to the active scalars.

        The input can be real or complex data, but the output is always
        :attr:`numpy.complex128`. The filter is fastest for images that have
        power of two sizes.

        The filter uses a butterfly diagram for each prime factor of the
        dimension. This makes images with prime number dimensions (i.e. 17x17)
        much slower to compute. FFTs of multidimensional meshes (i.e volumes)
        are decomposed so that each axis executes serially.

        The frequencies of the output assume standard order: along each axis
        first positive frequencies are assumed from 0 to the maximum, then
        negative frequencies are listed from the largest absolute value to
        smallest. This implies that the corners of the grid correspond to low
        frequencies, while the center of the grid corresponds to high
        frequencies.

        Parameters
        ----------
        output_scalars_name : str, optional
            The name of the output scalars. By default, this is the same as the
            active scalars of the dataset.

        progress_bar : bool, default: False
            Display a progress bar to indicate progress.

        Returns
        -------
        pyvista.ImageData
            :class:`pyvista.ImageData` with applied FFT.

        See Also
        --------
        rfft : The reverse transform.
        low_pass : Low-pass filtering of FFT output.
        high_pass : High-pass filtering of FFT output.

        Examples
        --------
        Apply FFT to an example image.

        >>> from pyvista import examples
        >>> image = examples.download_moonlanding_image()
        >>> fft_image = image.fft()
        >>> fft_image.point_data  # doctest:+SKIP
        pyvista DataSetAttributes
        Association     : POINT
        Active Scalars  : PNGImage
        Active Vectors  : None
        Active Texture  : None
        Active Normals  : None
        Contains arrays :
        PNGImage                complex128 (298620,)          SCALARS

        See :ref:`image_fft_example` for a full example using this filter.

        """
        # check for active scalars, otherwise risk of segfault
        if self.point_data.active_scalars_name is None:
            try:
                set_default_active_scalars(self)
            except MissingDataError:
                raise MissingDataError('FFT filter requires point scalars.') from None

            # possible only cell scalars were made active
            if self.point_data.active_scalars_name is None:
                raise MissingDataError('FFT filter requires point scalars.')

        alg = _vtk.vtkImageFFT()
        alg.SetInputDataObject(self)
        _update_alg(alg, progress_bar, 'Performing Fast Fourier Transform')
        output = _get_output(alg)
        self._change_fft_output_scalars(
            output,
            self.point_data.active_scalars_name,
            output_scalars_name,
        )
        return output

    def rfft(self, output_scalars_name=None, progress_bar=False):
        """Apply a reverse fast Fourier transform (RFFT) to the active scalars.

        The input can be real or complex data, but the output is always
        :attr:`numpy.complex128`. The filter is fastest for images that have power
        of two sizes.

        The filter uses a butterfly diagram for each prime factor of the
        dimension. This makes images with prime number dimensions (i.e. 17x17)
        much slower to compute. FFTs of multidimensional meshes (i.e volumes)
        are decomposed so that each axis executes serially.

        The frequencies of the input assume standard order: along each axis
        first positive frequencies are assumed from 0 to the maximum, then
        negative frequencies are listed from the largest absolute value to
        smallest. This implies that the corners of the grid correspond to low
        frequencies, while the center of the grid corresponds to high
        frequencies.

        Parameters
        ----------
        output_scalars_name : str, optional
            The name of the output scalars. By default, this is the same as the
            active scalars of the dataset.

        progress_bar : bool, default: False
            Display a progress bar to indicate progress.

        Returns
        -------
        pyvista.ImageData
            :class:`pyvista.ImageData` with the applied reverse FFT.

        See Also
        --------
        fft : The direct transform.
        low_pass : Low-pass filtering of FFT output.
        high_pass : High-pass filtering of FFT output.

        Examples
        --------
        Apply reverse FFT to an example image.

        >>> from pyvista import examples
        >>> image = examples.download_moonlanding_image()
        >>> fft_image = image.fft()
        >>> image_again = fft_image.rfft()
        >>> image_again.point_data  # doctest:+SKIP
        pyvista DataSetAttributes
        Association     : POINT
        Active Scalars  : PNGImage
        Active Vectors  : None
        Active Texture  : None
        Active Normals  : None
        Contains arrays :
            PNGImage                complex128 (298620,)            SCALARS

        See :ref:`image_fft_example` for a full example using this filter.

        """
        self._check_fft_scalars()
        alg = _vtk.vtkImageRFFT()
        alg.SetInputDataObject(self)
        _update_alg(alg, progress_bar, 'Performing Reverse Fast Fourier Transform.')
        output = _get_output(alg)
        self._change_fft_output_scalars(
            output,
            self.point_data.active_scalars_name,
            output_scalars_name,
        )
        return output

    def low_pass(
        self,
        x_cutoff,
        y_cutoff,
        z_cutoff,
        order=1,
        output_scalars_name=None,
        progress_bar=False,
    ):
        """Perform a Butterworth low pass filter in the frequency domain.

        This filter requires that the :class:`ImageData` have a complex point
        scalars, usually generated after the :class:`ImageData` has been
        converted to the frequency domain by a :func:`ImageDataFilters.fft`
        filter.

        A :func:`ImageDataFilters.rfft` filter can be used to convert the
        output back into the spatial domain. This filter attenuates high
        frequency components.  Input and output are complex arrays with
        datatype :attr:`numpy.complex128`.

        The frequencies of the input assume standard order: along each axis
        first positive frequencies are assumed from 0 to the maximum, then
        negative frequencies are listed from the largest absolute value to
        smallest. This implies that the corners of the grid correspond to low
        frequencies, while the center of the grid corresponds to high
        frequencies.

        Parameters
        ----------
        x_cutoff : float
            The cutoff frequency for the x-axis.

        y_cutoff : float
            The cutoff frequency for the y-axis.

        z_cutoff : float
            The cutoff frequency for the z-axis.

        order : int, default: 1
            The order of the cutoff curve. Given from the equation
            ``1 + (cutoff/freq(i, j))**(2*order)``.

        output_scalars_name : str, optional
            The name of the output scalars. By default, this is the same as the
            active scalars of the dataset.

        progress_bar : bool, default: False
            Display a progress bar to indicate progress.

        Returns
        -------
        pyvista.ImageData
            :class:`pyvista.ImageData` with the applied low pass filter.

        See Also
        --------
        fft : Direct fast Fourier transform.
        rfft : Reverse fast Fourier transform.
        high_pass : High-pass filtering of FFT output.

        Examples
        --------
        See :ref:`image_fft_perlin_example` for a full example using this filter.

        """
        self._check_fft_scalars()
        alg = _vtk.vtkImageButterworthLowPass()
        alg.SetInputDataObject(self)
        alg.SetCutOff(x_cutoff, y_cutoff, z_cutoff)
        alg.SetOrder(order)
        _update_alg(alg, progress_bar, 'Performing Low Pass Filter')
        output = _get_output(alg)
        self._change_fft_output_scalars(
            output,
            self.point_data.active_scalars_name,
            output_scalars_name,
        )
        return output

    def high_pass(
        self,
        x_cutoff,
        y_cutoff,
        z_cutoff,
        order=1,
        output_scalars_name=None,
        progress_bar=False,
    ):
        """Perform a Butterworth high pass filter in the frequency domain.

        This filter requires that the :class:`ImageData` have a complex point
        scalars, usually generated after the :class:`ImageData` has been
        converted to the frequency domain by a :func:`ImageDataFilters.fft`
        filter.

        A :func:`ImageDataFilters.rfft` filter can be used to convert the
        output back into the spatial domain. This filter attenuates low
        frequency components.  Input and output are complex arrays with
        datatype :attr:`numpy.complex128`.

        The frequencies of the input assume standard order: along each axis
        first positive frequencies are assumed from 0 to the maximum, then
        negative frequencies are listed from the largest absolute value to
        smallest. This implies that the corners of the grid correspond to low
        frequencies, while the center of the grid corresponds to high
        frequencies.

        Parameters
        ----------
        x_cutoff : float
            The cutoff frequency for the x-axis.

        y_cutoff : float
            The cutoff frequency for the y-axis.

        z_cutoff : float
            The cutoff frequency for the z-axis.

        order : int, default: 1
            The order of the cutoff curve. Given from the equation
            ``1/(1 + (cutoff/freq(i, j))**(2*order))``.

        output_scalars_name : str, optional
            The name of the output scalars. By default, this is the same as the
            active scalars of the dataset.

        progress_bar : bool, default: False
            Display a progress bar to indicate progress.

        Returns
        -------
        pyvista.ImageData
            :class:`pyvista.ImageData` with the applied high pass filter.

        See Also
        --------
        fft : Direct fast Fourier transform.
        rfft : Reverse fast Fourier transform.
        low_pass : Low-pass filtering of FFT output.

        Examples
        --------
        See :ref:`image_fft_perlin_example` for a full example using this filter.

        """
        self._check_fft_scalars()
        alg = _vtk.vtkImageButterworthHighPass()
        alg.SetInputDataObject(self)
        alg.SetCutOff(x_cutoff, y_cutoff, z_cutoff)
        alg.SetOrder(order)
        _update_alg(alg, progress_bar, 'Performing High Pass Filter')
        output = _get_output(alg)
        self._change_fft_output_scalars(
            output,
            self.point_data.active_scalars_name,
            output_scalars_name,
        )
        return output

    def _change_fft_output_scalars(self, dataset, orig_name, out_name):
        """Modify the name and dtype of the output scalars for an FFT filter."""
        name = orig_name if out_name is None else out_name
        pdata = dataset.point_data
        if pdata.active_scalars_name != name:
            pdata[name] = pdata.pop(pdata.active_scalars_name)

        # always view the datatype of the point_data as complex128
        dataset._association_complex_names['POINT'].add(name)

    def _check_fft_scalars(self):
        """Check for complex active scalars.

        This is necessary for rfft, low_pass, and high_pass filters.

        """
        # check for complex active point scalars, otherwise the risk of segfault
        if self.point_data.active_scalars_name is None:
            possible_scalars = self.point_data.keys()
            if len(possible_scalars) == 1:
                self.set_active_scalars(possible_scalars[0], preference='point')
            elif len(possible_scalars) > 1:
                raise AmbiguousDataError(
                    'There are multiple point scalars available. Set one to be '
                    'active with `point_data.active_scalars_name = `',
                )
            else:
                raise MissingDataError('FFT filters require point scalars.')

        if not np.issubdtype(self.point_data.active_scalars.dtype, np.complexfloating):
            raise ValueError(
                'Active scalars must be complex data for this filter, represented '
                'as an array with a datatype of `numpy.complex64` or '
                '`numpy.complex128`.',
            )

    def _flip_uniform(self, axis) -> pyvista.ImageData:
        """Flip the uniform grid along a specified axis and return a uniform grid.

        This varies from :func:`DataSet.flip_x` because it returns a ImageData.

        """
        alg = _vtk.vtkImageFlip()
        alg.SetInputData(self)
        alg.SetFilteredAxes(axis)
        alg.Update()
        return cast(pyvista.ImageData, wrap(alg.GetOutput()))

    def contour_labeled(
        self,
        n_labels: int | None = None,
        smoothing: bool = False,
        smoothing_num_iterations: int = 50,
        smoothing_relaxation_factor: float = 0.5,
        smoothing_constraint_distance: float = 1,
        output_mesh_type: Literal['quads', 'triangles'] = 'quads',
        output_style: Literal['default', 'boundary'] = 'default',
        scalars: str | None = None,
        progress_bar: bool = False,
    ) -> pyvista.PolyData:
        """Generate labeled contours from 3D label maps.

        SurfaceNets algorithm is used to extract contours preserving sharp
        boundaries for the selected labels from the label maps.
        Optionally, the boundaries can be smoothened to reduce the staircase
        appearance in case of low resolution input label maps.

        This filter requires that the :class:`ImageData` has integer point
        scalars, such as multi-label maps generated from image segmentation.

        .. note::
           Requires ``vtk>=9.3.0``.

        Parameters
        ----------
        n_labels : int, optional
            Number of labels to be extracted (all are extracted if None is given).

        smoothing : bool, default: False
            Apply smoothing to the meshes.

        smoothing_num_iterations : int, default: 50
            Number of smoothing iterations.

        smoothing_relaxation_factor : float, default: 0.5
            Relaxation factor of the smoothing.

        smoothing_constraint_distance : float, default: 1
            Constraint distance of the smoothing.

        output_mesh_type : str, default: 'quads'
            Type of the output mesh. Must be either ``'quads'``, or ``'triangles'``.

        output_style : str, default: 'default'
            Style of the output mesh. Must be either ``'default'`` or ``'boundary'``.
            When ``'default'`` is specified, the filter produces a mesh with both
            interior and exterior polygons. When ``'boundary'`` is selected, only
            polygons on the border with the background are produced (without interior
            polygons). Note that style ``'selected'`` is currently not implemented.

        scalars : str, optional
            Name of scalars to process. Defaults to currently active scalars.

        progress_bar : bool, default: False
            Display a progress bar to indicate progress.

        Returns
        -------
        pyvista.PolyData
            :class:`pyvista.PolyData` Labeled mesh with the segments labeled.

        References
        ----------
        Sarah F. Frisken, SurfaceNets for Multi-Label Segmentations with Preservation
        of Sharp Boundaries, Journal of Computer Graphics Techniques (JCGT), vol. 11,
        no. 1, 34-54, 2022. Available online http://jcgt.org/published/0011/01/03/

        https://www.kitware.com/really-fast-isocontouring/

        Examples
        --------
        See :ref:`contouring_example` for a full example using this filter.

        See Also
        --------
        pyvista.DataSetFilters.contour
            Generalized contouring method which uses MarchingCubes or FlyingEdges.

        pyvista.DataSetFilters.pack_labels
            Function used internally by SurfaceNets to generate contiguous label data.

        """
        if not hasattr(_vtk, 'vtkSurfaceNets3D'):  # pragma: no cover
            from pyvista.core.errors import VTKVersionError

            raise VTKVersionError('Surface nets 3D require VTK 9.3.0 or newer.')

        alg = _vtk.vtkSurfaceNets3D()
        if scalars is None:
            set_default_active_scalars(self)  # type: ignore[arg-type]
            field, scalars = self.active_scalars_info  # type: ignore[attr-defined]
            if field != FieldAssociation.POINT:
                raise ValueError('If `scalars` not given, active scalars must be point array.')
        else:
            field = self.get_array_association(scalars, preference='point')  # type: ignore[attr-defined]
            if field != FieldAssociation.POINT:
                raise ValueError(
                    f'Can only process point data, given `scalars` are {field.name.lower()} data.',
                )
        alg.SetInputArrayToProcess(
            0,
            0,
            0,
            field.value,
            scalars,
        )  # args: (idx, port, connection, field, name)
        alg.SetInputData(self)
        if n_labels is not None:
            alg.GenerateLabels(n_labels, 1, n_labels)
        if output_mesh_type == 'quads':
            alg.SetOutputMeshTypeToQuads()
        elif output_mesh_type == 'triangles':
            alg.SetOutputMeshTypeToTriangles()
        else:
            raise ValueError(
                f'Invalid output mesh type "{output_mesh_type}", use "quads" or "triangles"',
            )
        if output_style == 'default':
            alg.SetOutputStyleToDefault()
        elif output_style == 'boundary':
            alg.SetOutputStyleToBoundary()
        elif output_style == 'selected':
            raise NotImplementedError(f'Output style "{output_style}" is not implemented')
        else:
            raise ValueError(f'Invalid output style "{output_style}", use "default" or "boundary"')
        if smoothing:
            alg.SmoothingOn()
            alg.GetSmoother().SetNumberOfIterations(smoothing_num_iterations)
            alg.GetSmoother().SetRelaxationFactor(smoothing_relaxation_factor)
            alg.GetSmoother().SetConstraintDistance(smoothing_constraint_distance)
        else:
            alg.SmoothingOff()
        # Suppress improperly used INFO for debugging messages in vtkSurfaceNets3D
        verbosity = _vtk.vtkLogger.GetCurrentVerbosityCutoff()
        _vtk.vtkLogger.SetStderrVerbosity(_vtk.vtkLogger.VERBOSITY_OFF)
        _update_alg(alg, progress_bar, 'Performing Labeled Surface Extraction')
        # Restore the original vtkLogger verbosity level
        _vtk.vtkLogger.SetStderrVerbosity(verbosity)
        return cast(pyvista.PolyData, wrap(alg.GetOutput()))

    def points_to_cells(
        self,
        scalars: str | None = None,
        *,
        resize_dims: bool | VectorLike[bool] | Literal['1D', '2D', '3D'] = True,
        copy: bool = True,
    ):
        """Re-mesh image data from a point-based to a cell-based representation.

        This filter changes how image data is represented. Data represented as points
        at the input is re-meshed into an alternative representation as cells at the
        output. Only the :class:`~pyvista.ImageData` container is modified so that
        the number of input points equals the number of output cells. The re-meshing is
        otherwise lossless in the sense that point data at the input is passed through
        unmodified and stored as cell data at the output. Any cell data at the input is
        ignored and is not used by this filter.

        To change the image data's representation, the input points are used to
        represent the centers of the output cells. This has the effect of "growing" the
        input image dimensions by one along each axis (i.e. half the cell width on each
        side). For example, an image with 100 points and 99 cells along an axis at the
        input will have 101 points and 100 cells at the output. If the input has 1mm
        spacing, the axis size will also increase from 99mm to 100mm. By default,
        only non-singleton dimensions are increased such that 1D or 2D inputs remain
        1D or 2D at the output.

        Since filters may be inherently cell-based (e.g. some :class:`~pyvista.DataSetFilters`)
        or may operate on point data exclusively (e.g. most :class:`~pyvista.ImageDataFilters`),
        re-meshing enables the same data to be used with either kind of filter while
        ensuring the input data to those filters has the appropriate representation.
        This filter is also useful when plotting image data to achieve a desired visual
        effect, such as plotting images as voxel cells instead of as points.

        .. note::
            Only the input's :attr:`~pyvista.ImageData.dimensions`, and
            :attr:`~pyvista.ImageData.origin` are modified by this filter. Other spatial
            properties such as :attr:`~pyvista.ImageData.spacing` and
            :attr:`~pyvista.ImageData.direction_matrix` are not affected.

        .. versionadded:: 0.44.0

        See Also
        --------
        cells_to_points
            Inverse of this filter to represent cells as points.
        :meth:`~pyvista.DataSetFilters.point_data_to_cell_data`
            Resample point data as cell data without modifying the container.
        :meth:`~pyvista.DataSetFilters.cell_data_to_point_data`
            Resample cell data as point data without modifying the container.

        Parameters
        ----------
        scalars : str, optional
            Name of point data scalars to pass through to the output as cell data. Use
            this parameter to restrict the output to only include the specified array.
            By default, all point data arrays at the input are passed through as cell
            data at the output.

        resize_dims : bool, VectorLike[bool],  Literal['1D', '2D', '3D'], default: True
            Control whether to resize dimensions.

            - ``True``: all dimensions are modified.
            - ``False``: no dimensions are modified.
            - Can be specified as a sequence of 3 boolean allow modification on a per
            dimension basis.
            - ``'1D'``: convenience alias to output a 1D ImageData, if possible, i.e.,
            dims will be similar to (>1, 1, 1).
            - ``'2D'``: convenience alias to output a 2D ImageData, if possible, i.e.,
            dims will be similar to (>1, >1, 1).
            - ``'3D'``: convenience alias to output a 3D ImageData, if possible, i.e.,
            dims will be similar to (>1, >1, >1).

        copy : bool, default: True
            Copy the input point data before associating it with the output cell data.
            If ``False``, the input and output will both refer to the same data array(s).

        Returns
        -------
        pyvista.ImageData
            Image with a cell-based representation.

        Examples
        --------
        Load an image with point data.

        >>> from pyvista import examples
        >>> image = examples.load_uniform()

        Show the current properties and point arrays of the image.

        >>> image
        ImageData (...)
          N Cells:      729
          N Points:     1000
          X Bounds:     0.000e+00, 9.000e+00
          Y Bounds:     0.000e+00, 9.000e+00
          Z Bounds:     0.000e+00, 9.000e+00
          Dimensions:   10, 10, 10
          Spacing:      1.000e+00, 1.000e+00, 1.000e+00
          N Arrays:     2

        >>> image.point_data.keys()
        ['Spatial Point Data']

        Re-mesh the points and point data as cells and cell data.

        >>> cells_image = image.points_to_cells()

        Show the properties and cell arrays of the re-meshed image.

        >>> cells_image
        ImageData (...)
          N Cells:      1000
          N Points:     1331
          X Bounds:     -5.000e-01, 9.500e+00
          Y Bounds:     -5.000e-01, 9.500e+00
          Z Bounds:     -5.000e-01, 9.500e+00
          Dimensions:   11, 11, 11
          Spacing:      1.000e+00, 1.000e+00, 1.000e+00
          N Arrays:     1

        >>> cells_image.cell_data.keys()
        ['Spatial Point Data']

        Observe that:

        - The input point array is now a cell array
        - The output has one less array (the input cell data is ignored)
        - The dimensions have increased by one
        - The bounds have increased by half the spacing
        - The output ``N Cells`` equals the input ``N Points``

        Since the input points are 3D (i.e. there are no singleton dimensions), the
        output cells are 3D :attr:`~pyvista.CellType.VOXEL` cells.

        >>> cells_image.get_cell(0).type
        <CellType.VOXEL: 11>

        If the input points are 2D (i.e. one dimension is singleton), the
        output cells are 2D :attr:`~pyvista.CellType.PIXEL` cells.

        >>> image2D = examples.load_logo()
        >>> image2D.dimensions
        (1920, 718, 1)

        >>> pixel_cells_image = image2D.points_to_cells()
        >>> pixel_cells_image.dimensions
        (1921, 719, 1)
        >>> pixel_cells_image.get_cell(0).type
        <CellType.PIXEL: 8>

        Use ``remesh_singleton_dims`` to remesh 2D points as 3D cells.

        >>> voxel_cells_image = image2D.points_to_cells(
        ...     remesh_singleton_dims=True
        ... )
        >>> voxel_cells_image.dimensions
        (1921, 719, 2)
        >>> voxel_cells_image.get_cell(0).type
        <CellType.VOXEL: 11>

        See :ref:`image_representations_example` for more examples using this filter.

        """
        if scalars is not None:
            field = self.get_array_association(scalars, preference='point')  # type: ignore[attr-defined]
            if field != FieldAssociation.POINT:
                raise ValueError(
                    f"Scalars '{scalars}' must be associated with point data. Got {field.name.lower()} data instead.",
                )
        return self._remesh_points_cells(
            points_to_cells=True,
            scalars=scalars,
            resize_dims=resize_dims,
            copy=copy,
        )

    def cells_to_points(
        self,
        scalars: str | None = None,
        *,
        resize_dims: bool | VectorLike[bool] | Literal['1D', '2D', '3D'] = True,
        copy: bool = True,
    ):
        """Re-mesh image data from a cell-based to a point-based representation.

        This filter changes how image data is represented. Data represented as cells
        at the input is re-meshed into an alternative representation as points at the
        output. Only the :class:`~pyvista.ImageData` container is modified so that
        the number of input cells equals the number of output points. The re-meshing is
        otherwise lossless in the sense that cell data at the input is passed through
        unmodified and stored as point data at the output. Any point data at the input is
        ignored and is not used by this filter.

        To change the image data's representation, the input cell centers are used to
        represent the output points. This has the effect of "shrinking" the
        input image dimensions by one along each axis (i.e. half the cell width on each
        side). For example, an image with 101 points and 100 cells along an axis at the
        input will have 100 points and 99 cells at the output. If the input has 1mm
        spacing, the axis size will also decrease from 100mm to 99mm.

        Since filters may be inherently cell-based (e.g. some :class:`~pyvista.DataSetFilters`)
        or may operate on point data exclusively (e.g. most :class:`~pyvista.ImageDataFilters`),
        re-meshing enables the same data to be used with either kind of filter while
        ensuring the input data to those filters has the appropriate representation.
        This filter is also useful when plotting image data to achieve a desired visual
        effect, such as plotting images as points instead of as voxel cells.

        .. note::
            Only the input's :attr:`~pyvista.ImageData.dimensions`, and
            :attr:`~pyvista.ImageData.origin` are modified by this filter. Other spatial
            properties such as :attr:`~pyvista.ImageData.spacing` and
            :attr:`~pyvista.ImageData.direction_matrix` are not affected.

        .. versionadded:: 0.44.0

        See Also
        --------
        points_to_cells
            Inverse of this filter to represent points as cells.
        :meth:`~pyvista.DataSetFilters.cell_data_to_point_data`
            Resample cell data as point data without modifying the container.
        :meth:`~pyvista.DataSetFilters.point_data_to_cell_data`
            Resample point data as cell data without modifying the container.

        Parameters
        ----------
        scalars : str, optional
            Name of cell data scalars to pass through to the output as point data. Use
            this parameter to restrict the output to only include the specified array.
            By default, all cell data arrays at the input are passed through as point
            data at the output.

        resize_dims : bool, VectorLike[bool],  Literal['1D', '2D', '3D'], default: True
            Control whether to resize dimensions.

            - ``True``: all dimensions are modified.
            - ``False``: no dimensions are modified.
            - Can be specified as a sequence of 3 boolean allow modification on a per
            dimension basis.
            - ``'1D'``: convenience alias to output a 1D ImageData, if possible, i.e.,
            dims will be similar to (>1, 1, 1).
            - ``'2D'``: convenience alias to output a 2D ImageData, if possible, i.e.,
            dims will be similar to (>1, >1, 1).
            - ``'3D'``: convenience alias to output a 3D ImageData, if possible, i.e.,
            dims will be similar to (>1, >1, >1).

        copy : bool, default: True
            Copy the input cell data before associating it with the output point data.
            If ``False``, the input and output will both refer to the same data array(s).

        Returns
        -------
        pyvista.ImageData
            Image with a point-based representation.

        Examples
        --------
        Load an image with cell data.

        >>> from pyvista import examples
        >>> image = examples.load_uniform()

        Show the current properties and cell arrays of the image.

        >>> image
        ImageData (...)
          N Cells:      729
          N Points:     1000
          X Bounds:     0.000e+00, 9.000e+00
          Y Bounds:     0.000e+00, 9.000e+00
          Z Bounds:     0.000e+00, 9.000e+00
          Dimensions:   10, 10, 10
          Spacing:      1.000e+00, 1.000e+00, 1.000e+00
          N Arrays:     2

        >>> image.cell_data.keys()
        ['Spatial Cell Data']

        Re-mesh the cells and cell data as points and point data.

        >>> points_image = image.cells_to_points()

        Show the properties and point arrays of the re-meshed image.

        >>> points_image
        ImageData (...)
          N Cells:      512
          N Points:     729
          X Bounds:     5.000e-01, 8.500e+00
          Y Bounds:     5.000e-01, 8.500e+00
          Z Bounds:     5.000e-01, 8.500e+00
          Dimensions:   9, 9, 9
          Spacing:      1.000e+00, 1.000e+00, 1.000e+00
          N Arrays:     1

        >>> points_image.point_data.keys()
        ['Spatial Cell Data']

        Observe that:

        - The input cell array is now a point array
        - The output has one less array (the input point data is ignored)
        - The dimensions have decreased by one
        - The bounds have decreased by half the spacing
        - The output ``N Points`` equals the input ``N Cells``

        See :ref:`image_representations_example` for more examples using this filter.

        """
        if scalars is not None:
            field = self.get_array_association(scalars, preference='cell')  # type: ignore[attr-defined]
            if field != FieldAssociation.CELL:
                raise ValueError(
                    f"Scalars '{scalars}' must be associated with cell data. Got {field.name.lower()} data instead.",
                )
        return self._remesh_points_cells(
            points_to_cells=False, scalars=scalars, resize_dims=resize_dims, copy=copy
        )

    def _remesh_points_cells(
        self,
        points_to_cells: bool,
        scalars: str | None,
        resize_dims: bool|VectorLike[bool] | Literal['1D', '2D', '3D'],
        copy: bool,
    ):
        """Re-mesh points to cells or vice-versa.

        The active cell or point scalars at the input will be set as active point or
        cell scalars at the output, respectively.

        Parameters
        ----------
        points_to_cells : bool
            Set to ``True`` to re-mesh points to cells.
            Set to ``False`` to re-mesh cells to points.

        scalars : str
            If set, only these scalars are passed through.

        resize_dims : bool, VectorLike[bool],  Literal['1D', '2D', '3D']
            Control whether to resize dimensions.

            - ``True``: all dimensions are modified.
            - ``False``: no dimensions are modified.
            - Can be specified as a sequence of 3 boolean allow modification on a per
            dimension basis.
            - ``'1D'``: convenience alias to output a 1D ImageData, if possible, i.e.,
            dims will be similar to (>1, 1, 1).
            - ``'2D'``: convenience alias to output a 2D ImageData, if possible, i.e.,
            dims will be similar to (>1, >1, 1).
            - ``'3D'``: convenience alias to output a 3D ImageData, if possible, i.e.,
            dims will be similar to (>1, >1, >1).

        copy : bool
            Copy the input data before associating it with the output data.

        Returns
        -------
        pyvista.ImageData
            Re-meshed image.

        """

        def _get_output_scalars(preference):
            active_scalars = self.active_scalars_name
            if active_scalars:
                field = self.get_array_association(
                    active_scalars,
                    preference=preference,
                )
                active_scalars = active_scalars if field.name.lower() == preference else None
            return active_scalars

        point_data = self.point_data  # type: ignore[attr-defined]
        cell_data = self.cell_data  # type: ignore[attr-defined]

        # Get data to use and operations to perform for the conversion
        new_image = pyvista.ImageData()
<<<<<<< HEAD
        dims = np.array(self.dimensions)  # type: ignore[attr-defined]
=======

>>>>>>> 535b1460
        if points_to_cells:
            output_scalars = scalars if scalars else _get_output_scalars('point')
            # Enlarge image so points become cell centers
            origin_operator = operator.sub
            dims_operator = operator.add  # Increase dimensions
            old_data = point_data
            new_data = new_image.cell_data
            dims_mask = np.full(3, True)  # Dimensions can always be increased
        else:  # cells_to_points
            output_scalars = scalars if scalars else _get_output_scalars('cell')
            # Shrink image so cell centers become points
            origin_operator = operator.add
            dims_operator = operator.sub  # Decrease dimensions
            old_data = cell_data
            new_data = new_image.point_data
            dims_mask = dims > 1  # Only operate on non-singleton dimensions

<<<<<<< HEAD
=======
        dims = np.array(self.dimensions)  # type: ignore[attr-defined]
        dims_mask = self._get_dims_mask(mask=resize_dims, operator=dims_operator, size=1)

>>>>>>> 535b1460
        new_image.origin = origin_operator(
            self.origin,  # type: ignore[attr-defined]
            (np.array(self.spacing) / 2) * dims_mask,  # type: ignore[attr-defined]
        )
        new_image.dimensions = dims_operator(
            dims,
            dims_mask,
        )
        new_image.spacing = self.spacing  # type: ignore[attr-defined]
        new_image.direction_matrix = self.direction_matrix  # type: ignore[attr-defined]

        # Copy field data
        new_image.field_data.update(self.field_data)  # type: ignore[attr-defined]

        # Copy old data (point or cell) to new data (cell or point)
        array_names = [scalars] if scalars else old_data.keys()
        for array_name in array_names:
            new_data[array_name] = old_data[array_name].copy() if copy else old_data[array_name]

        new_image.set_active_scalars(output_scalars)
        return new_image

    def pad_image(
        self,
        pad_value: float | VectorLike[float] | Literal['wrap', 'mirror'] = 0.0,
        *,
        pad_size: int | VectorLike[int] = 1,
        resize_dims=True,
        scalars: str | None = None,
        pad_all_scalars: bool = False,
        progress_bar=False,
    ) -> pyvista.ImageData:
        """Enlarge an image by padding its boundaries with new points.

        .. versionadded:: 0.44.0

        Padded points may be mirrored, wrapped, or filled with a constant value. By
        default, all boundaries of the image are padded with a single constant value.

        This filter is designed to work with 1D, 2D, or 3D image data and will only pad
        non-singleton dimensions unless otherwise specified.

        Parameters
        ----------
        pad_value : float | sequence[float] | 'mirror' | 'wrap', default : 0.0
            Padding value(s) given to new points outside the original image extent.
            Specify:

            - a number: New points are filled with the specified constant value.
            - a vector: New points are filled with the specified multi-component vector.
            - ``'wrap'``: New points are filled by wrapping around the padding axis.
            - ``'mirror'``: New points are filled by mirroring the padding axis.

        pad_size : int | sequence[int], default : 1
            Number of points to add to the image boundaries. Specify:

            - A single value to pad all boundaries equally.
            - Two values, one for each ``(X, Y)`` axis, to apply symmetric padding to
              each axis independently.
            - Three values, one for each ``(X, Y, Z)`` axis, to apply symmetric padding
              to each axis independently.
            - Four values, one for each ``(-X, +X, -Y, +Y)`` boundary, to apply
              padding to each boundary independently.
            - Six values, one for each ``(-X, +X, -Y, +Y, -Z, +Z)`` boundary, to apply
              padding to each boundary independently.

            .. note::
                The pad size for singleton dimensions is set to ``0`` by default, even
                if non-zero pad sizes are specified for these axes with this parameter.
                Set ``pad_singleton_dims`` to ``True`` to override this behavior and
                enable padding any or all dimensions.

        resize_dims : bool, default : True
            Control whether to resize dimensions.

            - ``True``: all dimensions are modified.
            - ``False``: no dimensions are modified.
            - Can be specified as a sequence of 3 boolean allow modification on a per
            dimension basis.
            - ``'1D'``: convenience alias to output a 1D ImageData, if possible, i.e.,
            dims will be similar to (>1, 1, 1).
            - ``'2D'``: convenience alias to output a 2D ImageData, if possible, i.e.,
            dims will be similar to (>1, >1, 1).
            - ``'3D'``: convenience alias to output a 3D ImageData, if possible, i.e.,
            dims will be similar to (>1, >1, >1).

        scalars : str, optional
            Name of scalars to pad. Defaults to currently active scalars. Unless
            ``pad_all_scalars`` is ``True``, only the specified ``scalars`` are included
            in the output.

        pad_all_scalars : bool, default: False
            Pad all point data scalars and include them in the output. This is useful
            for padding images with multiple scalars. If ``False``, only the specified
            ``scalars`` are padded.

        progress_bar : bool, default: False
            Display a progress bar to indicate progress.

        Returns
        -------
        pyvista.ImageData
            Padded image.

        Examples
        --------
        Pad a grayscale image with a 100-pixel wide border. The padding is black
        (i.e. has a value of ``0``) by default.

        >>> import pyvista as pv
        >>> from pyvista import examples
        >>>
        >>> gray_image = examples.download_moonlanding_image()
        >>> gray_image.dimensions
        (630, 474, 1)
        >>> padded = gray_image.pad_image(pad_size=100)
        >>> padded.dimensions
        (830, 674, 1)

        Plot the image. To show grayscale images correctly, we define a custom plotting
        method.

        >>> def grayscale_image_plotter(image):
        ...     import vtk
        ...
        ...     actor = vtk.vtkImageActor()
        ...     actor.GetMapper().SetInputData(image)
        ...     actor.GetProperty().SetInterpolationTypeToNearest()
        ...     plot = pv.Plotter()
        ...     plot.add_actor(actor)
        ...     plot.view_xy()
        ...     plot.camera.tight()
        ...     return plot
        ...
        >>>
        >>> plot = grayscale_image_plotter(padded)
        >>> plot.show()

        Pad only the x-axis with a white border.

        >>> padded = gray_image.pad_image(pad_value=255, pad_size=(200, 0))
        >>> plot = grayscale_image_plotter(padded)
        >>> plot.show()

        Pad with wrapping.

        >>> padded = gray_image.pad_image('wrap', pad_size=100)
        >>> plot = grayscale_image_plotter(padded)
        >>> plot.show()

        Pad with mirroring.

        >>> padded = gray_image.pad_image('mirror', pad_size=100)
        >>> plot = grayscale_image_plotter(padded)
        >>> plot.show()

        Pad a color image using multi-component color vectors. Here, RGBA values are
        used.

        >>> color_image = examples.load_logo()
        >>> red = (255, 0, 0, 255)  # RGBA
        >>> padded = color_image.pad_image(pad_value=red, pad_size=200)
        >>>
        >>> plot_kwargs = dict(
        ...     cpos='xy', zoom='tight', rgb=True, show_axes=False
        ... )
        >>> padded.plot(**plot_kwargs)

        Pad each edge of the image separately with a different color.

        >>> orange = pv.Color('orange').int_rgba
        >>> purple = pv.Color('purple').int_rgba
        >>> blue = pv.Color('blue').int_rgba
        >>> green = pv.Color('green').int_rgba
        >>>
        >>> padded = color_image.pad_image(orange, pad_size=(100, 0, 0, 0))
        >>> padded = padded.pad_image(purple, pad_size=(0, 100, 0, 0))
        >>> padded = padded.pad_image(blue, pad_size=(0, 0, 100, 0))
        >>> padded = padded.pad_image(green, pad_size=(0, 0, 0, 100))
        >>>
        >>> padded.plot(**plot_kwargs)

        """

        def _get_num_components(array_):
            return 1 if array_.ndim == 1 else array_.shape[1]

        # Validate scalars
        if scalars is None:
            set_default_active_scalars(self)  # type: ignore[arg-type]
            field, scalars = self.active_scalars_info  # type: ignore[attr-defined]
        else:
            field = self.get_array_association(scalars, preference='point')  # type: ignore[attr-defined]
        if field != FieldAssociation.POINT:
            raise ValueError(
                f"Scalars '{scalars}' must be associated with point data. Got {field.name.lower()} data instead.",
            )

        # Process pad size to create a length-6 tuple (-X,+X,-Y,+Y,-Z,+Z)
        pad_sz = np.atleast_1d(pad_size)
        if not pad_sz.ndim == 1:
            raise ValueError(f'Pad size must be one dimensional. Got {pad_sz.ndim} dimensions.')
        if not np.issubdtype(pad_sz.dtype, np.integer):
            raise TypeError(f'Pad size must be integers. Got dtype {pad_sz.dtype.name}.')
        if np.any(pad_sz < 0):
            raise ValueError(f'Pad size cannot be negative. Got {pad_size}.')

        length = len(pad_sz)
        if length == 1:
            all_pad_sizes = np.broadcast_to(pad_sz, (6,)).copy()
        elif length == 2:
            all_pad_sizes = np.array(
                (pad_sz[0], pad_sz[0], pad_sz[1], pad_sz[1], 0, 0),
            )
        elif length == 3:
            all_pad_sizes = np.array(
                (pad_sz[0], pad_sz[0], pad_sz[1], pad_sz[1], pad_sz[2], pad_sz[2]),
            )
        elif length == 4:
            all_pad_sizes = np.array(
                (pad_sz[0], pad_sz[1], pad_sz[2], pad_sz[3], 0, 0),
            )
        elif length == 6:
            all_pad_sizes = pad_sz
        else:
            raise ValueError(f'Pad size must have 1, 2, 3, 4, or 6 values, got {length} instead.')

        # Combine size 2 by 2 to get a (3, ) shaped array
        dims_mask = self._get_dims_mask(
            mask=resize_dims, operator=operator.add, size=all_pad_sizes[::2] + all_pad_sizes[1::2]
        )
        all_pad_sizes = all_pad_sizes * np.repeat(dims_mask, 2)

        # Define new extents after padding
        pad_xn, pad_xp, pad_yn, pad_yp, pad_zn, pad_zp = all_pad_sizes
        ext_xn, ext_xp, ext_yn, ext_yp, ext_zn, ext_zp = self.GetExtent()  # type: ignore[attr-defined]

        padded_extents = (
            ext_xn - pad_xn,  # minX
            ext_xp + pad_xp,  # maxX
            ext_yn - pad_yn,  # minY
            ext_yp + pad_yp,  # maxY
            ext_zn - pad_zn,  # minZ
            ext_zp + pad_zp,  # maxZ
        )

        # Validate pad value
        pad_multi_component = None  # Flag for multi-component constants
        error_msg = (
            f"Invalid pad value {pad_value}. Must be 'mirror' or 'wrap', or a "
            f'number/component vector for constant padding.'
        )
        if isinstance(pad_value, str):
            if pad_value == 'mirror':
                alg = _vtk.vtkImageMirrorPad()
            elif pad_value == 'wrap':
                alg = _vtk.vtkImageWrapPad()
            else:
                raise ValueError(error_msg)
        else:
            val = np.atleast_1d(pad_value)
            num_input_components = _get_num_components(self.active_scalars)  # type: ignore[attr-defined]
            if not (
                val.ndim == 1
                and (np.issubdtype(val.dtype, np.floating) or np.issubdtype(val.dtype, np.integer))
            ):
                raise ValueError(error_msg)
            if (num_value_components := len(val)) not in [1, num_input_components]:
                raise ValueError(
                    f'Number of components ({num_value_components}) in pad value {pad_value} must '
                    f"match the number components ({num_input_components}) in array '{scalars}'.",
                )
            if num_input_components > 1:
                pad_multi_component = True
                data = self.point_data  # type: ignore[attr-defined]
                array_names = data.keys() if pad_all_scalars else [scalars]
                for array_name in array_names:
                    array = data[array_name]
                    if not np.array_equal(val, val.astype(array.dtype)):
                        raise TypeError(
                            f"Pad value {pad_value} with dtype '{val.dtype.name}' is not compatible with dtype '{array.dtype}' of array {array_name}.",
                        )
                    if (
                        not (n_comp := _get_num_components(data[array_name]))
                        == num_input_components
                    ):
                        raise ValueError(
                            f"Cannot pad array '{array_name}' with value {pad_value}. "
                            f"Number of components ({n_comp}) in '{array_name}' must match "
                            f'the number of components ({num_value_components}) in value.'
                            f'\nTry setting `pad_all_scalars=False` or update the array.',
                        )
            else:
                pad_multi_component = False
            alg = _vtk.vtkImageConstantPad()

        alg.SetInputDataObject(self)
        alg.SetOutputWholeExtent(*padded_extents)

        def _get_padded_output(scalars_):
            """Update the active scalars and get the output.

            Includes special handling for padding with multi-component values.
            """

            def _update_and_get_output():
                _update_alg(alg, progress_bar, 'Padding image')
                return _get_output(alg)

            # Set scalars since the filter only operates on the active scalars
            self.set_active_scalars(scalars_, preference='point')
            if pad_multi_component is None:
                return _update_and_get_output()
            else:
                # Constant padding
                alg.SetConstant(val[0])
                output = _update_and_get_output()
                if pad_multi_component is False:
                    # Single component padding
                    return output
                else:  # Mulit-component padding
                    # The constant pad filter only pads with a single value.
                    # We need to apply the filter multiple times for each component.
                    output_scalars = output.active_scalars
                    num_output_components = _get_num_components(output_scalars)
                    for component in range(1, num_output_components):
                        alg.SetConstant(val[component])
                        output_scalars[:, component] = _update_and_get_output()[scalars_][
                            :,
                            component,
                        ]
                    output.point_data[scalars_] = output_scalars
                    return output

        output = _get_padded_output(scalars)

        # This filter pads only the active scalars, other arrays are returned empty.
        # We need to pad those other arrays or remove them from the output.
        for point_array in self.point_data:  # type: ignore[attr-defined]
            if point_array != scalars:
                if pad_all_scalars:
                    output[point_array] = _get_padded_output(point_array)[point_array]
                else:
                    output.point_data.remove(point_array)
        for cell_array in (data := output.cell_data):
            data.remove(cell_array)

        # Restore active scalars
        self.set_active_scalars(scalars, preference='point')  # type: ignore[attr-defined]
        return output

    def label_connectivity(
        self,
        *,
        scalars: str | None = None,
        scalar_range: Literal['auto', 'foreground', 'vtk_default'] | VectorLike[float] = 'auto',
        extraction_mode: Literal['all', 'largest', 'seeded'] = 'all',
        point_seeds: MatrixLike[float] | VectorLike[float] | _vtk.vtkDataSet | None = None,
        label_mode: Literal['size', 'constant', 'seeds'] = 'size',
        constant_value: int | None = None,
        inplace: bool = False,
        progress_bar: bool = False,
    ) -> tuple[pyvista.ImageData, NDArray[int], NDArray[int]]:
        """Find and label connected regions in a :class:`~pyvista.ImageData`.

        Only points whose `scalar` value is within the `scalar_range` are considered for
        connectivity. A 4-connectivity is used for 2D images or a 6-connectivity for 3D
        images. This filter operates on point-based data. If cell-based data are provided,
        they are re-meshed to a point-based representation using
        :func:`~pyvista.ImageDataFilters.cells_to_points` and the output is meshed back
        to a cell-based representation with :func:`~pyvista.ImageDataFilters.points_to_cells`,
        effectively filtering based on face connectivity. The connected regions are
        extracted and labelled according to the strategy defined by `extraction_mode`
        and `label_mode`, respectively. Unconnected regions are labelled with `0` value.

        .. versionadded:: 0.45.0

        Notes
        -----
        This filter implements `vtkImageConnectivityFilter
        <https://vtk.org/doc/nightly/html/classvtkImageConnectivityFilter.html>`_.

        Parameters
        ----------
        scalars : str, optional
            Scalars to use to filter points. If `None` is provided, the scalars is
            automatically set, if possible.

        scalar_range : str, Literal['auto', 'foreground', 'vtk_default'], VectorLike[float], default: 'auto'
            Points whose scalars value is within `'scalar_range'` are considered for
            connectivity. The bounds are inclusive.

            - `'auto'`: includes the full data range, similarly to :meth:`~pyvista.DataFilters.connectivity`.
            - `'foreground'`: includes the full data range except the smallest value.
            - `'vtk_default'`: default to [`0.5`, :const:`~vtk.VTK_DOUBLE_MAX`].
            - `VectorLike[float]`: explicitly set the range.

            The bounds are always cast to floats since `vtk` expects doubles. The scalars
            data are also cast to floats to avoid unexpected behavior arising from implicit
            type conversion. The only exceptions is if both bounds are whole numbers, in
            which case the implicit conversion is safe. It will optimize resources consumption
            if the data are integers.

        extraction_mode : Literal['all', 'largest', 'seeded'], default: 'all'
            Determine how the connected regions are extracted. If `'all'`, all connected
            regions are extracted. If `'largest'`, only the largest region is extracted.
            If `'seeded'`, only the regions that include the points defined with
            `point_seeds` are extracted.

        point_seeds : MatrixLike[float], VectorLike[float], _vtk.vtkDataSet, optional
            The point coordinates to use as seeds, specified as a (N, 3) array like or
            as a :class:`~vtk.vtkDataSet`. Has no effect if `extraction_mode` is not
            `'seeded'`.

        label_mode : Literal['size', 'constant', 'seeds'], default: 'size'
            Determine how the extracted regions are labelled. If `'size'`, label regions
            by decreasing size (i.e., count of cells), starting at `1`. If `'constant'`,
            label with the provided `constant_value`. If `'seeds'`, label according to
            the seed order, starting at `1`.

        constant_value : int, optional
            The constant label value to use. Has no effect if `label_mode` is not `'seeds'`.

        inplace : default: False
            If `True`, perform an inplace labelling of the ImageData. Else, returns a
            new ImageData.

        progress_bar : bool, default: False
            Display a progress bar to indicate progress.

        Returns
        -------
        pyvista.ImageData
            Either the input ImageData or a generated one where connected regions are
            labelled with a `'RegionId'` point-based or cell-based data.

        NDArray[int]
            The labels of each extracted regions.

        NDArray[int]
            The size (i.e., number of cells) of each extracted regions.

        See Also
        --------
        pyvista.DataSetFilters.connectivity
            Similar general-purpose filter that performs 1-connectivity.

        Examples
        --------
        Prepare a segmented grid.

        >>> import pyvista as pv
        >>> segmented_grid = pv.ImageData(dimensions=(4, 3, 3))
        >>> segmented_grid.cell_data["Data"] = [
        ...     0,
        ...     0,
        ...     0,
        ...     1,
        ...     0,
        ...     1,
        ...     1,
        ...     2,
        ...     0,
        ...     0,
        ...     0,
        ...     0,
        ... ]
        >>> segmented_grid.plot(show_edges=True)

        Label the connected regions. The cells with a `0` value are excluded from the
        connected regions and labelled with `0`. The remaining cells define 3 different
        regions that are labelled by decreasing size.

        >>> connected, labels, sizes = segmented_grid.label_connectivity(
        ...     scalar_range='foreground'
        ... )
        >>> pl = pv.Plotter()
        >>> _ = pl.add_mesh(connected.threshold(0.5), show_edges=True)
        >>> _ = pl.add_mesh(
        ...     connected.threshold(0.5, invert=True),
        ...     show_edges=True,
        ...     opacity=0.5,
        ... )
        >>> pl.show()

        Exclude the cell with a `2` value.

        >>> connected, labels, sizes = segmented_grid.label_connectivity(
        ...     scalar_range=[1, 1]
        ... )
        >>> pl = pv.Plotter()
        >>> _ = pl.add_mesh(connected.threshold(0.5), show_edges=True)
        >>> _ = pl.add_mesh(
        ...     connected.threshold(0.5, invert=True),
        ...     show_edges=True,
        ...     opacity=0.5,
        ... )
        >>> pl.show()

        Label all connected regions with a constant value.

        >>> connected, labels, sizes = segmented_grid.label_connectivity(
        ...     scalar_range='foreground',
        ...     label_mode='constant',
        ...     constant_value=10,
        ... )
        >>> pl = pv.Plotter()
        >>> _ = pl.add_mesh(connected.threshold(0.5), show_edges=True)
        >>> _ = pl.add_mesh(
        ...     connected.threshold(0.5, invert=True),
        ...     show_edges=True,
        ...     opacity=0.5,
        ... )
        >>> pl.show()

        Label only the regions that include seed points, by seed order.

        >>> points = [(2, 1, 0), (0, 0, 1)]
        >>> connected, labels, sizes = segmented_grid.label_connectivity(
        ...     scalar_range='foreground',
        ...     extraction_mode='seeded',
        ...     point_seeds=points,
        ... )
        >>> pl = pv.Plotter()
        >>> _ = pl.add_mesh(connected.threshold(0.5), show_edges=True)
        >>> _ = pl.add_mesh(
        ...     connected.threshold(0.5, invert=True),
        ...     show_edges=True,
        ...     opacity=0.5,
        ... )
        >>> pl.show()

        """
        # Get a copy of input to not overwrite data
        input_mesh = self.copy()  # type: ignore[attr-defined]

        if scalars is None:
            set_default_active_scalars(input_mesh)
        else:
            input_mesh.set_active_scalars(scalars)

        # Make sure we have point data (required by the filter)
        field, scalars = input_mesh.active_scalars_info
        if field == FieldAssociation.CELL:
            # Convert to point data
            input_mesh = input_mesh.cells_to_points(scalars=scalars, copy=False)

        # Set vtk algorithm
        alg = _vtk.vtkImageConnectivityFilter()
        alg.SetInputDataObject(input_mesh)

        # Set the scalar range considered for connectivity
        # vtk default is 0.5 to VTK_DOUBLE_MAX
        # See https://vtk.org/doc/nightly/html/classvtkImageConnectivityFilter.html
        if scalar_range != 'vtk_default':
            if scalar_range == 'auto':
                scalar_range = input_mesh.get_data_range(scalars, preference='point')
            elif scalar_range == 'foreground':
                unique_scalars = np.unique(input_mesh.point_data[scalars])
                scalar_range = (unique_scalars[1], unique_scalars[-1])
            else:
                scalar_range = _validation.validate_data_range(scalar_range)
            alg.SetScalarRange(*scalar_range)

        scalars_casted_to_float = False
        if (
            scalar_range == 'vtk_default'
            or not float(scalar_range[0]).is_integer()
            or not float(scalar_range[1]).is_integer()
        ) and np.issubdtype(input_mesh.point_data[scalars].dtype, np.integer):
            input_mesh.point_data[scalars] = input_mesh.point_data[scalars].astype(float)
            # Keep track of the operation to cast back to int when the operation is inplace
            scalars_casted_to_float = True

        alg.SetInputArrayToProcess(
            0,
            0,
            0,
            field.value,
            scalars,
        )  # args: (idx, port, connection, field, name)

        if extraction_mode == 'all':
            alg.SetExtractionModeToAllRegions()
        elif extraction_mode == 'largest':
            alg.SetExtractionModeToLargestRegion()
        elif extraction_mode == 'seeded':
            if point_seeds is None:
                raise ValueError(
                    '`point_seeds` must be specified when `extraction_mode="seeded"`.',
                )

            # PointSet requires vtk >= 9.1.0
            # See https://docs.pyvista.org/api/core/_autosummary/pyvista.pointset#pyvista.PointSet
            elif not isinstance(point_seeds, _vtk.vtkDataSet):
                if pyvista.vtk_version_info >= (9, 1, 0):
                    point_seeds = pyvista.PointSet(point_seeds)
                else:
                    # Assign points outside the constructor to not create useless cells
                    tmp = point_seeds
                    point_seeds = pyvista.PolyData()
                    point_seeds.SetPoints(pyvista.vtk_points(tmp, force_float=True))

            alg.SetExtractionModeToSeededRegions()
            alg.SetSeedData(point_seeds)
        else:
            raise ValueError(
                f'Invalid `extraction_mode` "{extraction_mode}",'
                ' use "all", "largest", or "seeded".'
            )

        if label_mode == 'size':
            alg.SetLabelModeToSizeRank()
        elif label_mode == 'constant':
            alg.SetLabelModeToConstantValue()
            if constant_value is None:
                raise ValueError(
                    f'`constant_value` must be provided when `extraction_mode`is "{label_mode}".'
                )
            alg.SetLabelConstantValue(int(constant_value))
        elif label_mode == 'seeds':
            if point_seeds is None:
                raise ValueError(
                    '`point_seeds` must be specified when `label_mode="seeds"`.',
                )
            alg.SetLabelModeToSeedScalar()
        else:
            raise ValueError(
                f'Invalid `label_mode` "{label_mode}", use "size", "constant", or "seeds".'
            )

        _update_alg(alg, progress_bar, 'Identifying and Labelling Connected Regions')

        output = _get_output(alg)

        labels: NDArray[int] = _vtk.vtk_to_numpy(alg.GetExtractedRegionLabels())

        sizes: NDArray[int] = _vtk.vtk_to_numpy(alg.GetExtractedRegionSizes())

        if field == FieldAssociation.CELL:
            # Convert back to cell data
            output = output.points_to_cells(copy=False)
            # Add label `RegionId` to original dataset as cell data if required
            if inplace:
                self.cell_data['RegionId'] = output.cell_data['RegionId']  # type: ignore[attr-defined]
                self.set_active_scalars(name='RegionId', preference='cell')  # type: ignore[attr-defined]

        elif inplace:
            # Add label `RegionId` to original dataset as point data if required
            self.point_data['RegionId'] = output.point_data['RegionId']  # type: ignore[attr-defined]
            self.set_active_scalars(name='RegionId', preference='point')  # type: ignore[attr-defined]
            if scalars_casted_to_float:
                input_mesh.point_data[scalars] = input_mesh.point_data[scalars].astype(int)

        if inplace:
            return self, labels, sizes  # type: ignore[return-value]
        return output, labels, sizes

    def _get_dims_mask(
        self,
        mask: bool | VectorLike[bool] | Literal['1D', '2D', '3D'],
        operator: Callable,
        size: int | VectorLike[int],
    )-> NDArray[bool]:
        """Internal helper to build a mask for dimensional operations on ImageData.
        
        Provide convenience aliases ``'1D'``, ``'2D'``, and ``'3D'`` to automatically
        provide a result with the proper dimensions. Raise errors if the desired output
        cannot be obtained.

        .. versionadded:: 0.45.0

        Parameters
        ----------
        mask : bool, VectorLike[bool], Literal['1D', '2D', '3D']
            The desired mask to control whether to resize dimensions.

            - ``True``: all dimensions are modified.
            - ``False``: no dimensions are modified.
            - Can be specified as a sequence of 3 boolean allow modification on a per
            dimension basis.
            - ``'1D'``: convenience alias to output a 1D ImageData, if possible, i.e.,
            dims will be similar to (>1, 1, 1).
            - ``'2D'``: convenience alias to output a 2D ImageData, if possible, i.e.,
            dims will be similar to (>1, >1, 1).
            - ``'3D'``: convenience alias to output a 3D ImageData, if possible, i.e.,
            dims will be similar to (>1, >1, >1).

        operator: Callable
            The operation that will be perform on the dimensions. Must be a :module:`~operator`.

        size : int, VectorLike[int]
            The size of the operation, applied to all dimensions if specified as a ``int``
            or applied on a per dimension basis.

        Returns
        -------
        NDArray[bool]
            A (3, ) shaped mask array that indicates which dimensions will be modified.

        Examples
        --------
        Get the dimensions on which to operate to obtain a 2D output while adding ``2``.

        >>> import pyvista as pv
        >>> import operator
        >>> image = pv.ImageData(dimensions=(4, 1, 4))
        >>> image._get_dims_mask(mask='2D', operator=operator.add, size=2)
        array([ True, False,  True])
        
        """
        if not isinstance(mask, str):
            # Build a bool array of the mask, cast to int first to be a valid input for validate_array3
            mask = np.asarray(mask).astype(int)
            dims_mask = _validation.validate_array3(
                mask, reshape=True, broadcast=True, dtype_out=bool
            )

        else:
            dims = np.asarray(self.dimensions)
            # Brute force all possible combinations: only 8 combinations to test
            # dims_mask is ordered such as the behavior is predictable
            dims_masks = np.array(
                [
                    [True, True, True],
                    [True, True, False],
                    [False, True, True],
                    [True, False, True],
                    [True, False, False],
                    [False, True, False],
                    [False, False, True],
                ]
            )

            # Build an array of the operation size
            size = _validation.validate_array3(size, reshape=True, broadcast=True)

            # Predict the resulting dims for all possible masks
            result_dims = operator(dims, size * dims_masks)

            try:
                # Required singleton dims to satisfy the desired shape
                nof_singleton = {'1D': 2, '2D': 1, '3D': 0}[mask]
                nof_non_singleton = 3 - nof_singleton
            except KeyError:
                raise ValueError(
                    f'The target mask "{mask}" is not valid, it should be "1D", "2D", or "3D".'
                )

            # Select the first admissible mask that produces the desired shape
            try:
                dims_mask = dims_masks[
                    ((result_dims == 1).sum(axis=1) == nof_singleton)
                    & ((result_dims > 1).sum(axis=1) == nof_non_singleton)
                ][0]

            except IndexError:
                desired_dims = {'1D': '(>1, 1, 1)', '2D': '(>1, >1, 1)', '3D': '(>1, >1, >1)'}[mask]
                raise ValueError(
                    f'The operation requires to {operator.__name__} at least {size} dimension(s) to {tuple(dims)}.'
                    f' A {mask} ImageData with dims {desired_dims} cannot be obtained.'
                )

        return dims_mask<|MERGE_RESOLUTION|>--- conflicted
+++ resolved
@@ -1359,11 +1359,7 @@
 
         # Get data to use and operations to perform for the conversion
         new_image = pyvista.ImageData()
-<<<<<<< HEAD
-        dims = np.array(self.dimensions)  # type: ignore[attr-defined]
-=======
-
->>>>>>> 535b1460
+
         if points_to_cells:
             output_scalars = scalars if scalars else _get_output_scalars('point')
             # Enlarge image so points become cell centers
@@ -1381,12 +1377,9 @@
             new_data = new_image.point_data
             dims_mask = dims > 1  # Only operate on non-singleton dimensions
 
-<<<<<<< HEAD
-=======
         dims = np.array(self.dimensions)  # type: ignore[attr-defined]
         dims_mask = self._get_dims_mask(mask=resize_dims, operator=dims_operator, size=1)
 
->>>>>>> 535b1460
         new_image.origin = origin_operator(
             self.origin,  # type: ignore[attr-defined]
             (np.array(self.spacing) / 2) * dims_mask,  # type: ignore[attr-defined]
