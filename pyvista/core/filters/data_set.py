--- conflicted
+++ resolved
@@ -7049,7 +7049,6 @@
         _update_alg(f, progress_bar, 'Transforming')
         res = pyvista.core.filters._get_output(f)
 
-<<<<<<< HEAD
         def _restore_active_scalars(input_, output_):
             # make the previously active scalars active again
             input_.point_data.active_scalars_name = active_point_scalars_name
@@ -7061,6 +7060,9 @@
                 output_.cell_data.active_scalars_name = active_cell_scalars_name
 
         self_output = self if inplace else self.__class__()
+        output = (
+            pyvista.StructuredGrid() if isinstance(self, pyvista.RectilinearGrid) else self_output
+        )
 
         if isinstance(self, pyvista.ImageData):
             # vtkTransformFilter returns a StructuredGrid for legacy code (before VTK 9)
@@ -7079,21 +7081,6 @@
 
         _restore_active_scalars(self, res)
 
-        output = (
-            pyvista.StructuredGrid() if isinstance(self, pyvista.RectilinearGrid) else self_output
-        )
-=======
-        # make the previously active scalars active again
-        if active_point_scalars_name is not None:
-            self.point_data.active_scalars_name = active_point_scalars_name
-            res.point_data.active_scalars_name = active_point_scalars_name
-        if active_cell_scalars_name is not None:
-            self.cell_data.active_scalars_name = active_cell_scalars_name
-            res.cell_data.active_scalars_name = active_cell_scalars_name
-
-        self_output = self if inplace else self.__class__()
-        output = pyvista.StructuredGrid() if isinstance(self, pyvista.Grid) else self_output
->>>>>>> 2fff9b5d
         # The output from the transform filter contains a shallow copy
         # of the original dataset except for the point arrays.  Here
         # we perform a copy so the two are completely unlinked.
