"""PyVista plotting module."""
import collections.abc
from contextlib import contextmanager
from copy import deepcopy
import ctypes
from functools import wraps
import io
import logging
import os
import pathlib
import platform
import sys
import textwrap
from threading import Thread
import time
from typing import Dict, Optional
import warnings
import weakref

import matplotlib
import numpy as np
import scooby

import pyvista
from pyvista.core._typing_core import BoundsLike
from pyvista.core.errors import MissingDataError, PyVistaDeprecationWarning
from pyvista.core.utilities.arrays import (
    FieldAssociation,
    _coerce_pointslike_arg,
    convert_array,
    get_array,
    get_array_association,
    raise_not_matching,
)
from pyvista.core.utilities.helpers import is_pyvista_dataset, wrap
from pyvista.core.utilities.misc import abstract_class, assert_empty_kwargs

from . import _vtk
from ._plotting import (
    USE_SCALAR_BAR_ARGS,
    _common_arg_parser,
    prepare_smooth_shading,
    process_opacity,
)
from ._property import Property
from .actor import Actor
from .colors import Color, get_cmap_safe
from .composite_mapper import CompositePolyDataMapper
from .errors import RenderWindowUnavailable
from .mapper import (
    DataSetMapper,
    FixedPointVolumeRayCastMapper,
    GPUVolumeRayCastMapper,
    OpenGLGPUVolumeRayCastMapper,
    PointGaussianMapper,
    SmartVolumeMapper,
    UnstructuredGridVolumeRayCastMapper,
)
from .picking import PickingHelper
from .render_window_interactor import RenderWindowInteractor
from .renderer import Camera, Renderer
from .renderers import Renderers
from .scalar_bars import ScalarBars
from .text import CornerAnnotation, Text, TextProperty
from .texture import numpy_to_texture
from .themes import Theme
from .tools import normalize, opacity_transfer_function, parse_font_family  # noqa
from .utilities.algorithms import (
    active_scalars_algorithm,
    algorithm_to_mesh_handler,
    decimation_algorithm,
    extract_surface_algorithm,
    pointset_to_polydata_algorithm,
    set_algorithm_input,
    triangulate_algorithm,
)
from .utilities.gl_checks import uses_egl
from .utilities.regression import image_from_window, run_image_filter
from .volume import Volume
from .volume_property import VolumeProperty
from .widgets import WidgetHelper

SUPPORTED_FORMATS = [".png", ".jpeg", ".jpg", ".bmp", ".tif", ".tiff"]

# EXPERIMENTAL: permit pyvista to kill the render window
KILL_DISPLAY = platform.system() == 'Linux' and os.environ.get('PYVISTA_KILL_DISPLAY')
if KILL_DISPLAY:  # pragma: no cover
    # this won't work under wayland
    try:
        X11 = ctypes.CDLL("libX11.so")
        X11.XCloseDisplay.argtypes = [ctypes.c_void_p]
    except OSError:
        warnings.warn('PYVISTA_KILL_DISPLAY: Unable to load X11.\nProbably using wayland')
        KILL_DISPLAY = False


def close_all():
    """Close all open/active plotters and clean up memory.

    Returns
    -------
    bool
        ``True`` when all plotters have been closed.

    """
    for pl in list(_ALL_PLOTTERS.values()):
        if not pl._closed:
            pl.close()
    _ALL_PLOTTERS.clear()
    return True


log = logging.getLogger(__name__)
log.setLevel('CRITICAL')
log.addHandler(logging.StreamHandler())


def _warn_xserver():  # pragma: no cover
    """Check if plotting is supported and persist this state.

    Check once and cache this value between calls.  Warn the user if
    plotting is not supported.  Configured to check on Linux and Mac
    OS since the Windows check is not quick.

    """
    # disable windows check until we can get a fast way of verifying
    # if windows has a windows manager (which it generally does)
    if os.name == 'nt':
        return

    if not hasattr(_warn_xserver, 'has_support'):
        _warn_xserver.has_support = pyvista.system_supports_plotting()

    if not _warn_xserver.has_support:
        # check if a display has been set
        if 'DISPLAY' in os.environ:
            return

        # finally, check if using a backend that doesn't require an xserver
        if pyvista.global_theme.jupyter_backend in [
            'client',
        ]:
            return

        # Check if VTK has EGL support
        if uses_egl():
            return

        warnings.warn(
            '\n'
            'This system does not appear to be running an xserver.\n'
            'PyVista will likely segfault when rendering.\n\n'
            'Try starting a virtual frame buffer with xvfb, or using\n '
            ' ``pyvista.start_xvfb()``\n'
        )


@abstract_class
class BasePlotter(PickingHelper, WidgetHelper):
    """Base plotting class.

    To be used by the :class:`pyvista.Plotter` and
    :class:`pyvistaqt.QtInteractor` classes.

    Parameters
    ----------
    shape : sequence[int] | str, optional
        Two item sequence of sub-render windows inside of the main window.
        Specify two across with ``shape=(2, 1)`` and a two by two grid
        with ``shape=(2, 2)``.  By default there is only one renderer.
        Can also accept a string descriptor as shape. For example:

        * ``shape="3|1"`` means 3 plots on the left and 1 on the right,
        * ``shape="4/2"`` means 4 plots on top and 2 at the bottom.

    border : bool, default: False
        Draw a border around each render window.

    border_color : ColorLike, default: 'k'
        Either a string, rgb list, or hex color string.  For example:

        * ``color='white'``
        * ``color='w'``
        * ``color=[1.0, 1.0, 1.0]``
        * ``color='#FFFFFF'``

    border_width : float, default: 2.0
        Width of the border in pixels when enabled.

    title : str, optional
        Window title.

    splitting_position : float, optional
        The splitting position of the renderers.

    groups : tuple, optional
        Grouping for renderers.

    row_weights : tuple
        Row weights for renderers.

    col_weights : tuple, optional
        Column weights for renderers.

    lighting : str, default: 'light kit'
        What lighting to set up for the plotter.  Accepted options:

        * ``'light_kit'``: a vtk Light Kit composed of 5 lights.
        * ``'three lights'``: illumination using 3 lights.
        * ``'none'``: no light sources at instantiation.

    theme : pyvista.plotting.themes.Theme, optional
        Plot-specific theme.

    image_scale : int, optional
        Scale factor when saving screenshots. Image sizes will be
        the ``window_size`` multiplied by this scale factor.

    **kwargs : dict, optional
        Additional keyword arguments.

    Examples
    --------
    Simple plotter example showing a blurred cube with a gradient background.

    >>> import pyvista as pv
    >>> pl = pv.Plotter()
    >>> _ = pl.add_mesh(pv.Cube())
    >>> pl.set_background('black', top='white')
    >>> pl.add_blurring()
    >>> pl.show()

    """

    mouse_position = None
    click_position = None

    def __init__(
        self,
        shape=(1, 1),
        border=None,
        border_color='k',
        border_width=2.0,
        title=None,
        splitting_position=None,
        groups=None,
        row_weights=None,
        col_weights=None,
        lighting='light kit',
        theme=None,
        image_scale=None,
        **kwargs,
    ):
        """Initialize base plotter."""
        super().__init__(**kwargs)  # cooperative multiple inheritance
        log.debug('BasePlotter init start')
        self._initialized = False

        self._theme = Theme()
        if theme is None:
            # copy global theme to ensure local plot theme is fixed
            # after creation.
            self._theme.load_theme(pyvista.global_theme)
        else:
            if not isinstance(theme, pyvista.plotting.themes.Theme):
                raise TypeError(
                    'Expected ``pyvista.plotting.themes.Theme`` for '
                    f'``theme``, not {type(theme).__name__}.'
                )
            self._theme.load_theme(theme)

        self.image_transparent_background = self._theme.transparent_background

        # optional function to be called prior to closing
        self.__before_close_callback = None
        self.mesh = None
        if title is None:
            title = self._theme.title
        self.title = str(title)

        # add renderers
        self.renderers = Renderers(
            self,
            shape,
            splitting_position,
            row_weights,
            col_weights,
            groups,
            border,
            border_color,
            border_width,
        )

        # This keeps track of scalars names already plotted and their ranges
        self._scalar_bars = ScalarBars(self)

        # track if the camera has been set up
        self._first_time = True
        # Keep track of the scale

        # track if render window has ever been rendered
        self._rendered = False

        self._on_render_callbacks = set()

        # this helps managing closed plotters
        self._closed = False

        # lighting style; be forgiving with input (accept underscores
        # and ignore case)
        lighting_normalized = str(lighting).replace('_', ' ').lower()
        if lighting_normalized == 'light kit':
            self.enable_lightkit()
        elif lighting_normalized == 'three lights':
            self.enable_3_lights()
        elif lighting_normalized != 'none':
            raise ValueError(f'Invalid lighting option "{lighting}".')

        # Track all active plotters. This has the side effect of ensuring that plotters are not
        # collected until `close()`. See https://github.com//pull/3216
        # This variable should be safe as a variable name
        self._id_name = f"P_{hex(id(self))}_{len(_ALL_PLOTTERS)}"
        _ALL_PLOTTERS[self._id_name] = self

        # Key bindings
        self.reset_key_events()
        log.debug('BasePlotter init stop')

        self._image_depth_null = None
        self.last_image_depth = None
        self.last_image = None
        self.last_vtksz = None
        self._has_background_layer = False
        if image_scale is None:
            image_scale = self._theme.image_scale
        self._image_scale = image_scale

        # set hidden line removal based on theme
        if self.theme.hidden_line_removal:
            self.enable_hidden_line_removal()

        self._initialized = True
        self._suppress_rendering = False

    @property
    def suppress_rendering(self):  # numpydoc ignore=RT01
        """Get or set whether to suppress render calls.

        Returns
        -------
        bool
            ``True`` when rendering is suppressed.

        """
        return self._suppress_rendering

    @suppress_rendering.setter
    def suppress_rendering(self, value):  # numpydoc ignore=GL08
        self._suppress_rendering = bool(value)

    @property
    def render_window(self):  # numpydoc ignore=RT01
        """Access the vtkRenderWindow attached to this plotter.

        If the plotter is closed, this will return ``None``.

        Returns
        -------
        vtk.vtkRenderWindow or None
            Render window if the plotter is not closed.

        Notes
        -----
        Subclass must set ``ren_win`` on initialization.
        """
        if not hasattr(self, 'ren_win'):
            return
        return self.ren_win

    @property
    def theme(self):  # numpydoc ignore=RT01
        """Return or set the theme used for this plotter.

        Returns
        -------
        pyvista.Theme
            Theme of this plotter.

        Examples
        --------
        Use the dark theme for a plotter.

        >>> import pyvista
        >>> from pyvista import themes
        >>> pl = pyvista.Plotter()
        >>> pl.theme = themes.DarkTheme()
        >>> actor = pl.add_mesh(pyvista.Sphere())
        >>> pl.show()

        """
        return self._theme

    @theme.setter
    def theme(self, theme):  # numpydoc ignore=GL08
        if not isinstance(theme, pyvista.plotting.themes.Theme):
            raise TypeError(
                'Expected a pyvista theme like '
                '``pyvista.plotting.themes.Theme``, '
                f'not {type(theme).__name__}.'
            )
        self._theme.load_theme(theme)

    def import_gltf(self, filename, set_camera=True):
        """Import a glTF file into the plotter.

        See https://www.khronos.org/gltf/ for more information.

        Parameters
        ----------
        filename : str
            Path to the glTF file.

        set_camera : bool, default: True
            Set the camera viewing angle to one compatible with the
            default three.js perspective (``'xy'``).

        Examples
        --------
        >>> import pyvista
        >>> from pyvista import examples
        >>> helmet_file = (
        ...     examples.gltf.download_damaged_helmet()
        ... )  # doctest:+SKIP
        >>> texture = (
        ...     examples.hdr.download_dikhololo_night()
        ... )  # doctest:+SKIP
        >>> pl = pyvista.Plotter()  # doctest:+SKIP
        >>> pl.import_gltf(helmet_file)  # doctest:+SKIP
        >>> pl.set_environment_texture(cubemap)  # doctest:+SKIP
        >>> pl.camera.zoom(1.8)  # doctest:+SKIP
        >>> pl.show()  # doctest:+SKIP

        See :ref:`load_gltf` for a full example using this method.

        """
        filename = os.path.abspath(os.path.expanduser(str(filename)))
        if not os.path.isfile(filename):
            raise FileNotFoundError(f'Unable to locate {filename}')

        # lazy import here to avoid importing unused modules
        from vtkmodules.vtkIOImport import vtkGLTFImporter

        importer = vtkGLTFImporter()
        importer.SetFileName(filename)
        importer.SetRenderWindow(self.render_window)
        importer.Update()

        # register last actor in actors
        actor = self.renderer.GetActors().GetLastItem()
        name = actor.GetAddressAsString("")
        self.renderer._actors[name] = actor

        # set camera position to a three.js viewing perspective
        if set_camera:
            self.camera_position = 'xy'

    def import_vrml(self, filename):
        """Import a VRML file into the plotter.

        Parameters
        ----------
        filename : str
            Path to the VRML file.

        Examples
        --------
        >>> import pyvista
        >>> from pyvista import examples
        >>> sextant_file = (
        ...     examples.vrml.download_sextant()
        ... )  # doctest:+SKIP
        >>> pl = pyvista.Plotter()  # doctest:+SKIP
        >>> pl.import_vrml(sextant_file)  # doctest:+SKIP
        >>> pl.show()  # doctest:+SKIP

        See :ref:`load_vrml_example` for a full example using this method.

        """
        from vtkmodules.vtkIOImport import vtkVRMLImporter

        filename = os.path.abspath(os.path.expanduser(str(filename)))
        if not os.path.isfile(filename):
            raise FileNotFoundError(f'Unable to locate {filename}')

        # lazy import here to avoid importing unused modules
        importer = vtkVRMLImporter()
        importer.SetFileName(filename)
        importer.SetRenderWindow(self.render_window)
        importer.Update()

    def export_html(self, filename):
        """Export this plotter as an interactive scene to a HTML file.

        Parameters
        ----------
        filename : str
            Path to export the html file to.

        Returns
        -------
        StringIO
            If filename is None, returns the HTML as a StringIO object.

        Notes
        -----
        You will need ``trame`` installed.

        Examples
        --------
        >>> import pyvista
        >>> from pyvista import examples
        >>> mesh = examples.load_uniform()
        >>> pl = pyvista.Plotter(shape=(1, 2))
        >>> _ = pl.add_mesh(
        ...     mesh, scalars='Spatial Point Data', show_edges=True
        ... )
        >>> pl.subplot(0, 1)
        >>> _ = pl.add_mesh(
        ...     mesh, scalars='Spatial Cell Data', show_edges=True
        ... )
        >>> pl.export_html('pyvista.html')  # doctest:+SKIP

        """
        try:
            from trame_vtk.tools.vtksz2html import write_html
        except ImportError:  # pragma: no cover
            raise ImportError('Please install trame-vtk to export')

        data = self.export_vtksz(filename=None)
        buffer = io.StringIO()
        write_html(data, buffer)
        buffer.seek(0)

        if filename is None:
            return buffer

        if not filename.endswith('.html'):
            filename += '.html'

        # Move to final destination
        with open(filename, 'w', encoding='utf-8') as f:
            f.write(buffer.read())

    def export_vtksz(self, filename='scene-export.vtksz', format='zip'):
        """Export this plotter as a VTK.js OfflineLocalView file.

        The exported file can be viewed with the OfflineLocalView viewer
        available at https://kitware.github.io/vtk-js/examples/OfflineLocalView.html

        Parameters
        ----------
        filename : str, optional
            Path to export the file to. Defaults to ``'scene-export.vtksz'``.

        format : str, optional
            The format of the exported file. Defaults to ``'zip'``. Can be
            either ``'zip'`` or ``'json'``.

        Returns
        -------
        str
            The exported filename.

        """
        try:
            from pyvista.trame import PyVistaLocalView
            from pyvista.trame.jupyter import elegantly_launch
            from pyvista.trame.views import get_server
        except ImportError:  # pragma: no cover
            raise ImportError('Please install trame to export')

        # Ensure trame server is launched
        server = get_server(pyvista.global_theme.trame.jupyter_server_name)
        if not server.running:
            elegantly_launch(pyvista.global_theme.trame.jupyter_server_name)

        view = PyVistaLocalView(self, trame_server=server)

        content = view.export(format=format)

        view.release_resources()
        # Make sure callbacks are unregistered
        self._on_render_callbacks.remove(view._plotter_render_callback)

        if filename is None:
            return content

        with open(filename, 'wb') as f:
            f.write(content)

        return filename

    def export_gltf(self, filename, inline_data=True, rotate_scene=True, save_normals=True):
        """Export the current rendering scene as a glTF file.

        Visit https://gltf-viewer.donmccurdy.com/ for an online viewer.

        See https://vtk.org/doc/nightly/html/classvtkGLTFExporter.html
        for limitations regarding the exporter.

        Parameters
        ----------
        filename : str
            Path to export the gltf file to.

        inline_data : bool, default: True
            Sets if the binary data be included in the json file as a
            base64 string.  When ``True``, only one file is exported.

        rotate_scene : bool, default: True
            Rotate scene to be compatible with the glTF specifications.

        save_normals : bool, default: True
            Saves the point array ``'Normals'`` as ``'NORMAL'`` in
            the outputted scene.

        Notes
        -----
        The VTK exporter only supports :class:`pyvista.PolyData` datasets. If
        the plotter contains any non-PolyData datasets, these will be converted
        in the plotter, leading to a copy of the data internally.

        Examples
        --------
        Output a simple point cloud represented as balls.

        >>> import numpy as np
        >>> import pyvista
        >>> point_cloud = np.random.random((100, 3))
        >>> pdata = pyvista.PolyData(point_cloud)
        >>> pdata['orig_sphere'] = np.arange(100)
        >>> sphere = pyvista.Sphere(radius=0.02)
        >>> pc = pdata.glyph(scale=False, geom=sphere, orient=False)
        >>> pl = pyvista.Plotter()
        >>> _ = pl.add_mesh(
        ...     pc,
        ...     cmap='reds',
        ...     smooth_shading=True,
        ...     show_scalar_bar=False,
        ... )
        >>> pl.export_gltf('balls.gltf')  # doctest:+SKIP
        >>> pl.show()

        Output the orientation plotter.

        >>> from pyvista import demos
        >>> pl = demos.orientation_plotter()
        >>> pl.export_gltf('orientation_plotter.gltf')  # doctest:+SKIP
        >>> pl.show()

        """
        if self.render_window is None:
            raise RuntimeError('This plotter has been closed and is unable to export the scene.')

        from vtkmodules.vtkIOExport import vtkGLTFExporter

        # rotate scene to gltf compatible view
        renamed_arrays = []  # any renamed normal arrays
        if rotate_scene:
            for renderer in self.renderers:
                for actor in renderer.actors.values():
                    if hasattr(actor, 'RotateX'):
                        actor.RotateX(-90)
                        actor.RotateZ(-90)

                    if save_normals:
                        try:
                            mapper = actor.GetMapper()
                            if mapper is None:
                                continue
                            dataset = mapper.dataset
                            if not isinstance(dataset, pyvista.PolyData):
                                warnings.warn(
                                    'Plotter contains non-PolyData datasets. These have been '
                                    'overwritten with PolyData surfaces and are internally '
                                    'copies of the original datasets.'
                                )

                                try:
                                    dataset = dataset.extract_surface()
                                    mapper.SetInputData(dataset)
                                except:  # pragma: no cover
                                    warnings.warn(
                                        'During gLTF export, failed to convert some '
                                        'datasets to PolyData. Exported scene will not have '
                                        'all datasets.'
                                    )

                            if 'Normals' in dataset.point_data:
                                # By default VTK uses the 'Normals' point data for normals
                                # but gLTF uses NORMAL.
                                point_data = dataset.GetPointData()
                                array = point_data.GetArray('Normals')
                                array.SetName('NORMAL')
                                renamed_arrays.append(array)

                        except:  # noqa: E722
                            pass

        exporter = vtkGLTFExporter()
        exporter.SetRenderWindow(self.render_window)
        exporter.SetFileName(filename)
        exporter.SetInlineData(inline_data)
        exporter.SetSaveNormal(save_normals)
        exporter.Update()

        # rotate back if applicable
        if rotate_scene:
            for renderer in self.renderers:
                for actor in renderer.actors.values():
                    if hasattr(actor, 'RotateX'):
                        actor.RotateZ(90)
                        actor.RotateX(90)

        # revert any renamed arrays
        for array in renamed_arrays:
            array.SetName('Normals')

    def export_vrml(self, filename):
        """Export the current rendering scene as a VRML file.

        See `vtk.VRMLExporter <https://vtk.org/doc/nightly/html/classvtkVRMLExporter.html>`_
        for limitations regarding the exporter.

        Parameters
        ----------
        filename : str
            Filename to export the scene to.

        Examples
        --------
        >>> import pyvista
        >>> from pyvista import examples
        >>> pl = pyvista.Plotter()
        >>> _ = pl.add_mesh(examples.load_hexbeam())
        >>> pl.export_vrml("sample")  # doctest:+SKIP

        """
        from vtkmodules.vtkIOExport import vtkVRMLExporter

        if self.render_window is None:
            raise RuntimeError("This plotter has been closed and cannot be shown.")

        exporter = vtkVRMLExporter()
        exporter.SetFileName(filename)
        exporter.SetRenderWindow(self.render_window)
        exporter.Write()

    def enable_hidden_line_removal(self, all_renderers=True):
        """Enable hidden line removal.

        Wireframe geometry will be drawn using hidden line removal if
        the rendering engine supports it.

        Disable this with :func:`disable_hidden_line_removal
        <Plotter.disable_hidden_line_removal>`.

        Parameters
        ----------
        all_renderers : bool, default: True
            If ``True``, applies to all renderers in subplots. If
            ``False``, then only applies to the active renderer.

        Examples
        --------
        Create a side-by-side plotter and render a sphere in wireframe
        with hidden line removal enabled on the left and disabled on
        the right.

        >>> import pyvista
        >>> sphere = pyvista.Sphere(theta_resolution=20, phi_resolution=20)
        >>> pl = pyvista.Plotter(shape=(1, 2))
        >>> _ = pl.add_mesh(sphere, line_width=3, style='wireframe')
        >>> _ = pl.add_text("With hidden line removal")
        >>> pl.enable_hidden_line_removal(all_renderers=False)
        >>> pl.subplot(0, 1)
        >>> pl.disable_hidden_line_removal(all_renderers=False)
        >>> _ = pl.add_mesh(sphere, line_width=3, style='wireframe')
        >>> _ = pl.add_text("Without hidden line removal")
        >>> pl.show()

        """
        if all_renderers:
            for renderer in self.renderers:
                renderer.enable_hidden_line_removal()
        else:
            self.renderer.enable_hidden_line_removal()

    def disable_hidden_line_removal(self, all_renderers=True):
        """Disable hidden line removal.

        Enable again with :func:`enable_hidden_line_removal
        <Plotter.enable_hidden_line_removal>`.

        Parameters
        ----------
        all_renderers : bool, default: True
            If ``True``, applies to all renderers in subplots. If
            ``False``, then only applies to the active renderer.

        Examples
        --------
        Enable and then disable hidden line removal.

        >>> import pyvista
        >>> pl = pyvista.Plotter()
        >>> pl.enable_hidden_line_removal()
        >>> pl.disable_hidden_line_removal()

        """
        if all_renderers:
            for renderer in self.renderers:
                renderer.disable_hidden_line_removal()
        else:
            self.renderer.disable_hidden_line_removal()

    @property
    def scalar_bar(self):  # numpydoc ignore=RT01
        """First scalar bar (kept for backwards compatibility).

        Returns
        -------
        vtk.vtkScalarBarActor
            First scalar bar actor.

        """
        return list(self.scalar_bars.values())[0]

    @property
    def scalar_bars(self):  # numpydoc ignore=RT01
        """Scalar bars.

        Returns
        -------
        pyvista.ScalarBars
            Scalar bar object.

        Examples
        --------
        >>> import pyvista
        >>> sphere = pyvista.Sphere()
        >>> sphere['Data'] = sphere.points[:, 2]
        >>> plotter = pyvista.Plotter()
        >>> _ = plotter.add_mesh(sphere)
        >>> plotter.scalar_bars
        Scalar Bar Title     Interactive
        "Data"               False

        Select a scalar bar actor based on the title of the bar.

        >>> plotter.scalar_bars['Data']
        <vtkmodules.vtkRenderingAnnotation.vtkScalarBarActor(...) at ...>

        """
        return self._scalar_bars

    @property
    def _before_close_callback(self):
        """Return the cached function (expecting a reference)."""
        if self.__before_close_callback is not None:
            return self.__before_close_callback()

    @_before_close_callback.setter
    def _before_close_callback(self, func):
        """Store a weakref.ref of the function being called."""
        if func is not None:
            self.__before_close_callback = weakref.ref(func)
        else:
            self.__before_close_callback = None

    @property
    def shape(self):  # numpydoc ignore=RT01
        """Return the shape of the plotter.

        Returns
        -------
        tuple
            Shape of the plotter.

        Examples
        --------
        Return the plotter shape.

        >>> import pyvista
        >>> plotter = pyvista.Plotter(shape=(2, 2))
        >>> plotter.shape
        (2, 2)
        """
        return self.renderers._shape

    @property
    def renderer(self):  # numpydoc ignore=RT01
        """Return the active renderer.

        Returns
        -------
        pyvista.Renderer
            Active render.

        Examples
        --------
        >>> import pyvista
        >>> pl = pyvista.Plotter()
        >>> pl.renderer
        <Renderer(...) at ...>

        """
        return self.renderers.active_renderer

    @property
    def store_image(self):  # numpydoc ignore=RT01
        """Store last rendered frame on close.

        .. deprecated:: 0.38.0
           ``store_image`` is no longer used. Images are automatically cached
           as needed.

        """
        from pyvista.core.errors import DeprecationError

        raise DeprecationError(
            '`store_image` has been deprecated as of 0.38.0 and is no longer used.'
            ' Images are automatically cached as needed.'
        )

    @store_image.setter
    def store_image(self, value):  # numpydoc ignore=GL08
        from pyvista.core.errors import DeprecationError

        raise DeprecationError(
            '`store_image` has been deprecated as of 0.38.0 and is no longer used.'
            ' Images are automatically cached as needed.'
        )

    def subplot(self, index_row, index_column=None):
        """Set the active subplot.

        Parameters
        ----------
        index_row : int
            Index of the subplot to activate along the rows.

        index_column : int, optional
            Index of the subplot to activate along the columns.

        Examples
        --------
        Create a 2 wide plot and set the background of right-hand plot
        to orange.  Add a cube to the left plot and a sphere to the
        right.

        >>> import pyvista
        >>> pl = pyvista.Plotter(shape=(1, 2))
        >>> actor = pl.add_mesh(pyvista.Cube())
        >>> pl.subplot(0, 1)
        >>> actor = pl.add_mesh(pyvista.Sphere())
        >>> pl.set_background('orange', all_renderers=False)
        >>> pl.show()

        """
        self.renderers.set_active_renderer(index_row, index_column)

    @wraps(Renderer.add_ruler)
    def add_ruler(self, *args, **kwargs):  # numpydoc ignore=PR01,RT01
        """Wrap ``Renderer.add_ruler``."""
        return self.renderer.add_ruler(*args, **kwargs)

    @wraps(Renderer.add_legend_scale)
    def add_legend_scale(self, *args, **kwargs):  # numpydoc ignore=PR01,RT01
        """Wrap ``Renderer.add_legend_scale``."""
        return self.renderer.add_legend_scale(*args, **kwargs)

    @wraps(Renderer.add_legend)
    def add_legend(self, *args, **kwargs):  # numpydoc ignore=PR01,RT01
        """Wrap ``Renderer.add_legend``."""
        return self.renderer.add_legend(*args, **kwargs)

    @wraps(Renderer.remove_legend)
    def remove_legend(self, *args, **kwargs):  # numpydoc ignore=PR01,RT01
        """Wrap ``Renderer.remove_legend``."""
        return self.renderer.remove_legend(*args, **kwargs)

    @property
    def legend(self):  # numpydoc ignore=RT01
        """Legend actor.

        There can only be one legend actor per renderer.  If
        ``legend`` is ``None``, there is no legend actor.

        Returns
        -------
        vtk.vtkLegendBoxActor
            Legend actor.

        """
        return self.renderer.legend

    @wraps(Renderer.add_floor)
    def add_floor(self, *args, **kwargs):  # numpydoc ignore=PR01,RT01
        """Wrap ``Renderer.add_floor``."""
        return self.renderer.add_floor(*args, **kwargs)

    @wraps(Renderer.remove_floors)
    def remove_floors(self, *args, **kwargs):  # numpydoc ignore=PR01,RT01
        """Wrap ``Renderer.remove_floors``."""
        return self.renderer.remove_floors(*args, **kwargs)

    def enable_3_lights(self, only_active=False):
        """Enable 3-lights illumination.

        This will replace all pre-existing lights in the scene.

        Parameters
        ----------
        only_active : bool, default: False
            If ``True``, only change the active renderer. The default
            is that every renderer is affected.

        Examples
        --------
        >>> from pyvista import demos
        >>> pl = demos.orientation_plotter()
        >>> pl.enable_3_lights()
        >>> pl.show()

        Note how this varies from the default plotting.

        >>> pl = demos.orientation_plotter()
        >>> pl.show()

        """

        def _to_pos(elevation, azimuth):
            theta = azimuth * np.pi / 180.0
            phi = (90.0 - elevation) * np.pi / 180.0
            x = np.sin(theta) * np.sin(phi)
            y = np.cos(phi)
            z = np.cos(theta) * np.sin(phi)
            return x, y, z

        renderers = [self.renderer] if only_active else self.renderers
        for renderer in renderers:
            renderer.remove_all_lights()

        # Inspired from Mayavi's version of Raymond Maple 3-lights illumination
        intensities = [1, 0.6, 0.5]
        all_angles = [(45.0, 45.0), (-30.0, -60.0), (-30.0, 60.0)]
        for intensity, angles in zip(intensities, all_angles):
            light = pyvista.Light(light_type='camera light')
            light.intensity = intensity
            light.position = _to_pos(*angles)
            for renderer in renderers:
                renderer.add_light(light)

    def disable_3_lights(self):
        """Please use ``enable_lightkit``, this method has been deprecated."""
        from pyvista.core.errors import DeprecationError

        raise DeprecationError('DEPRECATED: Please use ``enable_lightkit``')

    def enable_lightkit(self, only_active=False):
        """Enable the default light-kit lighting.

        See:
        https://www.researchgate.net/publication/2926068_LightKit_A_lighting_system_for_effective_visualization

        This will replace all pre-existing lights in the renderer.

        Parameters
        ----------
        only_active : bool, default: False
            If ``True``, only change the active renderer. The default is that
            every renderer is affected.

        Examples
        --------
        Create a plotter without any lights and then enable the
        default light kit.

        >>> import pyvista
        >>> pl = pyvista.Plotter(lighting=None)
        >>> pl.enable_lightkit()
        >>> actor = pl.add_mesh(pyvista.Cube(), show_edges=True)
        >>> pl.show()

        """
        renderers = [self.renderer] if only_active else self.renderers

        light_kit = _vtk.vtkLightKit()
        for renderer in renderers:
            renderer.remove_all_lights()
            # Use the renderer as a vtkLightKit parser.
            # Feed it the LightKit, pop off the vtkLights, put back
            # pyvista Lights. This is the price we must pay for using
            # inheritance rather than composition.
            light_kit.AddLightsToRenderer(renderer)
            vtk_lights = renderer.lights
            renderer.remove_all_lights()
            for vtk_light in vtk_lights:
                light = pyvista.Light.from_vtk(vtk_light)
                renderer.add_light(light)
            renderer.LightFollowCameraOn()

    def enable_anti_aliasing(self, aa_type='ssaa', multi_samples=None, all_renderers=True):
        """Enable anti-aliasing.

        This tends to make edges appear softer and less pixelated.

        Parameters
        ----------
        aa_type : str, default: "ssaa"
            Anti-aliasing type. See the notes below. One of the following:

            * ``"ssaa"`` - Super-Sample Anti-Aliasing
            * ``"msaa"`` - Multi-Sample Anti-Aliasing
            * ``"fxaa"`` - Fast Approximate Anti-Aliasing

        multi_samples : int, optional
            The number of multi-samples when ``aa_type`` is ``"msaa"``. Note
            that using this setting automatically enables this for all
            renderers. Defaults to the theme multi_samples.

        all_renderers : bool, default: True
            If ``True``, applies to all renderers in subplots. If ``False``,
            then only applies to the active renderer.

        Notes
        -----
        SSAA, or Super-Sample Anti-Aliasing is a brute force method of
        anti-aliasing. It results in the best image quality but comes at a
        tremendous resource cost. SSAA works by rendering the scene at a higher
        resolution. The final image is produced by downsampling the
        massive source image using an averaging filter. This acts as a low pass
        filter which removes the high frequency components that would cause
        jaggedness.

        MSAA, or Multi-Sample Anti-Aliasing is an optimization of SSAA that
        reduces the amount of pixel shader evaluations that need to be computed
        by focusing on overlapping regions of the scene. The result is
        anti-aliasing along edges that is on par with SSAA and less
        anti-aliasing along surfaces as these make up the bulk of SSAA
        computations. MSAA is substantially less computationally expensive than
        SSAA and results in comparable image quality.

        FXAA, or Fast Approximate Anti-Aliasing is an Anti-Aliasing technique
        that is performed entirely in post processing. FXAA operates on the
        rasterized image rather than the scene geometry. As a consequence,
        forcing FXAA or using FXAA incorrectly can result in the FXAA filter
        smoothing out parts of the visual overlay that are usually kept sharp
        for reasons of clarity as well as smoothing out textures. FXAA is
        inferior to MSAA but is almost free computationally and is thus
        desirable on low end platforms.

        Examples
        --------
        Enable super-sample anti-aliasing (SSAA).

        >>> import pyvista
        >>> pl = pyvista.Plotter()
        >>> pl.enable_anti_aliasing('ssaa')
        >>> _ = pl.add_mesh(pyvista.Sphere(), show_edges=True)
        >>> pl.show()

        See :ref:`anti_aliasing_example` for a full example demonstrating
        VTK's anti-aliasing approaches.

        """
        # apply MSAA to entire render window
        if aa_type == 'msaa':
            if self.render_window is None:
                raise AttributeError('The render window has been closed.')
            if multi_samples is None:
                multi_samples = self._theme.multi_samples
            self.render_window.SetMultiSamples(multi_samples)
            return
        elif aa_type not in ['ssaa', 'fxaa']:
            raise ValueError(
                f'Invalid `aa_type` "{aa_type}". Should be either "fxaa", "ssaa", or "msaa"'
            )
        else:
            # disable MSAA as SSAA or FXAA is being enabled
            self.render_window.SetMultiSamples(0)

        if all_renderers:
            for renderer in self.renderers:
                renderer.enable_anti_aliasing(aa_type)
        else:
            self.renderer.enable_anti_aliasing(aa_type)

    def disable_anti_aliasing(self, all_renderers=True):
        """Disable anti-aliasing.

        Parameters
        ----------
        all_renderers : bool, default: True
            If ``True``, applies to all renderers in subplots. If ``False``,
            then only applies to the active renderer.

        Examples
        --------
        >>> import pyvista
        >>> pl = pyvista.Plotter()
        >>> pl.disable_anti_aliasing()
        >>> _ = pl.add_mesh(pyvista.Sphere(), show_edges=True)
        >>> pl.show()

        See :ref:`anti_aliasing_example` for a full example demonstrating
        VTK's anti-aliasing approaches.

        """
        self.render_window.SetMultiSamples(0)

        if all_renderers:
            for renderer in self.renderers:
                renderer.disable_anti_aliasing()
        else:
            self.renderer.disable_anti_aliasing()

    @wraps(Renderer.set_focus)
    def set_focus(self, *args, render=True, **kwargs):  # numpydoc ignore=PR01,RT01
        """Wrap ``Renderer.set_focus``."""
        log.debug('set_focus: %s, %s', str(args), str(kwargs))
        self.renderer.set_focus(*args, **kwargs)
        if render:
            self.render()

    @wraps(Renderer.set_position)
    def set_position(self, *args, render=True, **kwargs):  # numpydoc ignore=PR01,RT01
        """Wrap ``Renderer.set_position``."""
        self.renderer.set_position(*args, **kwargs)
        if render:
            self.render()

    @wraps(Renderer.set_viewup)
    def set_viewup(self, *args, render=True, **kwargs):  # numpydoc ignore=PR01,RT01
        """Wrap ``Renderer.set_viewup``."""
        self.renderer.set_viewup(*args, **kwargs)
        if render:
            self.render()

    @wraps(Renderer.add_orientation_widget)
    def add_orientation_widget(self, *args, **kwargs):  # numpydoc ignore=PR01,RT01
        """Wrap ``Renderer.add_orientation_widget``."""
        return self.renderer.add_orientation_widget(*args, **kwargs)

    @wraps(Renderer.add_axes)
    def add_axes(self, *args, **kwargs):  # numpydoc ignore=PR01,RT01
        """Wrap ``Renderer.add_axes``."""
        return self.renderer.add_axes(*args, **kwargs)

    @wraps(Renderer.hide_axes)
    def hide_axes(self, *args, **kwargs):  # numpydoc ignore=PR01,RT01
        """Wrap ``Renderer.hide_axes``."""
        return self.renderer.hide_axes(*args, **kwargs)

    @wraps(Renderer.show_axes)
    def show_axes(self, *args, **kwargs):  # numpydoc ignore=PR01,RT01
        """Wrap ``Renderer.show_axes``."""
        return self.renderer.show_axes(*args, **kwargs)

    @wraps(Renderer.update_bounds_axes)
    def update_bounds_axes(self, *args, **kwargs):  # numpydoc ignore=PR01,RT01
        """Wrap ``Renderer.update_bounds_axes``."""
        return self.renderer.update_bounds_axes(*args, **kwargs)

    @wraps(Renderer.add_chart)
    def add_chart(self, *args, **kwargs):  # numpydoc ignore=PR01,RT01
        """Wrap ``Renderer.add_chart``."""
        return self.renderer.add_chart(*args, **kwargs)

    @wraps(Renderer.remove_chart)
    def remove_chart(self, *args, **kwargs):  # numpydoc ignore=PR01,RT01
        """Wrap ``Renderer.remove_chart``."""
        return self.renderer.remove_chart(*args, **kwargs)

    @wraps(Renderers.set_chart_interaction)
    def set_chart_interaction(self, *args, **kwargs):  # numpydoc ignore=PR01,RT01
        """Wrap ``Renderers.set_chart_interaction``."""
        return self.renderers.set_chart_interaction(*args, **kwargs)

    @wraps(Renderer.add_actor)
    def add_actor(self, *args, **kwargs):  # numpydoc ignore=PR01,RT01
        """Wrap ``Renderer.add_actor``."""
        return self.renderer.add_actor(*args, **kwargs)

    @wraps(Renderer.enable_parallel_projection)
    def enable_parallel_projection(self, *args, **kwargs):  # numpydoc ignore=PR01,RT01
        """Wrap ``Renderer.enable_parallel_projection``."""
        return self.renderer.enable_parallel_projection(*args, **kwargs)

    @wraps(Renderer.disable_parallel_projection)
    def disable_parallel_projection(self, *args, **kwargs):  # numpydoc ignore=PR01,RT01
        """Wrap ``Renderer.disable_parallel_projection``."""
        return self.renderer.disable_parallel_projection(*args, **kwargs)

    @wraps(Renderer.enable_ssao)
    def enable_ssao(self, *args, **kwargs):  # numpydoc ignore=PR01,RT01
        """Wrap ``Renderer.enable_ssao``."""
        return self.renderer.enable_ssao(*args, **kwargs)

    @wraps(Renderer.disable_ssao)
    def disable_ssao(self, *args, **kwargs):  # numpydoc ignore=PR01,RT01
        """Wrap ``Renderer.disable_ssao``."""
        return self.renderer.disable_ssao(*args, **kwargs)

    @wraps(Renderer.enable_shadows)
    def enable_shadows(self, *args, **kwargs):  # numpydoc ignore=PR01,RT01
        """Wrap ``Renderer.enable_shadows``."""
        return self.renderer.enable_shadows(*args, **kwargs)

    @wraps(Renderer.disable_shadows)
    def disable_shadows(self, *args, **kwargs):  # numpydoc ignore=PR01,RT01
        """Wrap ``Renderer.disable_shadows``."""
        return self.renderer.disable_shadows(*args, **kwargs)

    @property
    def parallel_projection(self):  # numpydoc ignore=RT01
        """Return or set parallel projection state of active render window."""
        return self.renderer.parallel_projection

    @parallel_projection.setter
    def parallel_projection(self, state):  # numpydoc ignore=GL08
        self.renderer.parallel_projection = state

    @property
    def parallel_scale(self):  # numpydoc ignore=RT01
        """Return or set parallel scale of active render window."""
        return self.renderer.parallel_scale

    @parallel_scale.setter
    def parallel_scale(self, value):  # numpydoc ignore=GL08
        self.renderer.parallel_scale = value

    @wraps(Renderer.add_axes_at_origin)
    def add_axes_at_origin(self, *args, **kwargs):  # numpydoc ignore=PR01,RT01
        """Wrap ``Renderer.add_axes_at_origin``."""
        return self.renderer.add_axes_at_origin(*args, **kwargs)

    @wraps(Renderer.show_bounds)
    def show_bounds(self, *args, **kwargs):  # numpydoc ignore=PR01,RT01
        """Wrap ``Renderer.show_bounds``."""
        return self.renderer.show_bounds(*args, **kwargs)

    @wraps(Renderer.add_bounding_box)
    def add_bounding_box(self, *args, **kwargs):  # numpydoc ignore=PR01,RT01
        """Wrap ``Renderer.add_bounding_box``."""
        return self.renderer.add_bounding_box(*args, **kwargs)

    @wraps(Renderer.remove_bounding_box)
    def remove_bounding_box(self, *args, **kwargs):  # numpydoc ignore=PR01,RT01
        """Wrap ``Renderer.remove_bounding_box``."""
        return self.renderer.remove_bounding_box(*args, **kwargs)

    @wraps(Renderer.remove_bounds_axes)
    def remove_bounds_axes(self, *args, **kwargs):  # numpydoc ignore=PR01,RT01
        """Wrap ``Renderer.remove_bounds_axes``."""
        return self.renderer.remove_bounds_axes(*args, **kwargs)

    @wraps(Renderer.show_grid)
    def show_grid(self, *args, **kwargs):  # numpydoc ignore=PR01,RT01
        """Wrap ``Renderer.show_grid``."""
        return self.renderer.show_grid(*args, **kwargs)

    @wraps(Renderer.set_scale)
    def set_scale(self, *args, **kwargs):  # numpydoc ignore=PR01,RT01
        """Wrap ``Renderer.set_scale``."""
        return self.renderer.set_scale(*args, **kwargs)

    @wraps(Renderer.enable_depth_of_field)
    def enable_depth_of_field(self, *args, **kwargs):  # numpydoc ignore=PR01,RT01
        """Wrap ``Renderer.enable_depth_of_field``."""
        return self.renderer.enable_depth_of_field(*args, **kwargs)

    @wraps(Renderer.disable_depth_of_field)
    def disable_depth_of_field(self, *args, **kwargs):  # numpydoc ignore=PR01,RT01
        """Wrap ``Renderer.disable_depth_of_field``."""
        return self.renderer.disable_depth_of_field(*args, **kwargs)

    @wraps(Renderer.add_blurring)
    def add_blurring(self, *args, **kwargs):  # numpydoc ignore=PR01,RT01
        """Wrap ``Renderer.add_blurring``."""
        return self.renderer.add_blurring(*args, **kwargs)

    @wraps(Renderer.remove_blurring)
    def remove_blurring(self, *args, **kwargs):  # numpydoc ignore=PR01,RT01
        """Wrap ``Renderer.remove_blurring``."""
        return self.renderer.remove_blurring(*args, **kwargs)

    @wraps(Renderer.enable_eye_dome_lighting)
    def enable_eye_dome_lighting(self, *args, **kwargs):  # numpydoc ignore=PR01,RT01
        """Wrap ``Renderer.enable_eye_dome_lighting``."""
        return self.renderer.enable_eye_dome_lighting(*args, **kwargs)

    @wraps(Renderer.disable_eye_dome_lighting)
    def disable_eye_dome_lighting(self, *args, **kwargs):  # numpydoc ignore=PR01,RT01
        """Wrap ``Renderer.disable_eye_dome_lighting``."""
        self.renderer.disable_eye_dome_lighting(*args, **kwargs)

    @wraps(Renderer.reset_camera)
    def reset_camera(self, *args, **kwargs):  # numpydoc ignore=PR01,RT01
        """Wrap ``Renderer.reset_camera``."""
        self.renderer.reset_camera(*args, **kwargs)
        self.render()

    @wraps(Renderer.isometric_view)
    def isometric_view(self, *args, **kwargs):  # numpydoc ignore=PR01,RT01
        """Wrap ``Renderer.isometric_view``."""
        self.renderer.isometric_view(*args, **kwargs)

    @wraps(Renderer.view_isometric)
    def view_isometric(self, *args, **kwarg):  # numpydoc ignore=PR01,RT01
        """Wrap ``Renderer.view_isometric``."""
        self.renderer.view_isometric(*args, **kwarg)

    @wraps(Renderer.view_vector)
    def view_vector(self, *args, **kwarg):  # numpydoc ignore=PR01,RT01
        """Wrap ``Renderer.view_vector``."""
        self.renderer.view_vector(*args, **kwarg)

    @wraps(Renderer.view_xy)
    def view_xy(self, *args, **kwarg):  # numpydoc ignore=PR01,RT01
        """Wrap ``Renderer.view_xy``."""
        self.renderer.view_xy(*args, **kwarg)

    @wraps(Renderer.view_yx)
    def view_yx(self, *args, **kwarg):  # numpydoc ignore=PR01,RT01
        """Wrap ``Renderer.view_yx``."""
        self.renderer.view_yx(*args, **kwarg)

    @wraps(Renderer.view_xz)
    def view_xz(self, *args, **kwarg):  # numpydoc ignore=PR01,RT01
        """Wrap ``Renderer.view_xz``."""
        self.renderer.view_xz(*args, **kwarg)

    @wraps(Renderer.view_zx)
    def view_zx(self, *args, **kwarg):  # numpydoc ignore=PR01,RT01
        """Wrap ``Renderer.view_zx``."""
        self.renderer.view_zx(*args, **kwarg)

    @wraps(Renderer.view_yz)
    def view_yz(self, *args, **kwarg):  # numpydoc ignore=PR01,RT01
        """Wrap ``Renderer.view_yz``."""
        self.renderer.view_yz(*args, **kwarg)

    @wraps(Renderer.view_zy)
    def view_zy(self, *args, **kwarg):  # numpydoc ignore=PR01,RT01
        """Wrap ``Renderer.view_zy``."""
        self.renderer.view_zy(*args, **kwarg)

    @wraps(Renderer.disable)
    def disable(self, *args, **kwarg):  # numpydoc ignore=PR01,RT01
        """Wrap ``Renderer.disable``."""
        self.renderer.disable(*args, **kwarg)

    @wraps(Renderer.enable)
    def enable(self, *args, **kwarg):  # numpydoc ignore=PR01,RT01
        """Wrap ``Renderer.enable``."""
        self.renderer.enable(*args, **kwarg)

    @wraps(Renderer.enable_depth_peeling)
    def enable_depth_peeling(self, *args, **kwargs):  # numpydoc ignore=PR01,RT01
        """Wrap ``Renderer.enable_depth_peeling``."""
        if self.render_window is not None:
            result = self.renderer.enable_depth_peeling(*args, **kwargs)
            if result:
                self.render_window.AlphaBitPlanesOn()
            return result

    @wraps(Renderer.disable_depth_peeling)
    def disable_depth_peeling(self):  # numpydoc ignore=PR01,RT01
        """Wrap ``Renderer.disable_depth_peeling``."""
        if self.render_window is not None:
            self.render_window.AlphaBitPlanesOff()
            return self.renderer.disable_depth_peeling()

    @wraps(Renderer.get_default_cam_pos)
    def get_default_cam_pos(self, *args, **kwargs):  # numpydoc ignore=PR01,RT01
        """Wrap ``Renderer.get_default_cam_pos``."""
        return self.renderer.get_default_cam_pos(*args, **kwargs)

    @wraps(Renderer.remove_actor)
    def remove_actor(self, *args, **kwargs):  # numpydoc ignore=PR01,RT01
        """Wrap ``Renderer.remove_actor``."""
        for renderer in self.renderers:
            renderer.remove_actor(*args, **kwargs)
        return True

    @wraps(Renderer.set_environment_texture)
    def set_environment_texture(self, *args, **kwargs):  # numpydoc ignore=PR01,RT01
        """Wrap ``Renderer.set_environment_texture``."""
        return self.renderer.set_environment_texture(*args, **kwargs)

    @wraps(Renderer.remove_environment_texture)
    def remove_environment_texture(self, *args, **kwargs):  # numpydoc ignore=PR01,RT01
        """Wrap ``Renderer.remove_environment_texture``."""
        return self.renderer.remove_environment_texture(*args, **kwargs)

    #### Properties from Renderer ####

    @property
    def actors(self):  # numpydoc ignore=RT01
        """Return the actors of the active renderer.

        Returns
        -------
        dict
            Dictionary of active actors.

        """
        return self.renderer.actors

    @property
    def camera(self):  # numpydoc ignore=RT01
        """Return the active camera of the active renderer.

        Returns
        -------
        pyvista.Camera
            Camera from the active renderer.

        """
        if not self.renderer.camera.is_set:
            self.camera_position = self.get_default_cam_pos()
            self.reset_camera()
            self.renderer.camera.is_set = True
        return self.renderer.camera

    @camera.setter
    def camera(self, camera):  # numpydoc ignore=GL08
        self.renderer.camera = camera

    @property
    def camera_set(self):  # numpydoc ignore=RT01
        """Return or set if the camera of the active renderer has been set."""
        return self.renderer.camera.is_set

    @camera_set.setter
    def camera_set(self, is_set):  # numpydoc ignore=GL08
        self.renderer.camera.is_set = is_set

    @property
    def bounds(self) -> BoundsLike:  # numpydoc ignore=RT01
        """Return the bounds of the active renderer.

        Returns
        -------
        tuple[float, float, float, float, float, float]
            Bounds of the active renderer.

        Examples
        --------
        >>> import pyvista
        >>> pl = pyvista.Plotter()
        >>> _ = pl.add_mesh(pyvista.Cube())
        >>> pl.bounds
        (-0.5, 0.5, -0.5, 0.5, -0.5, 0.5)

        """
        return self.renderer.bounds

    @property
    def length(self):  # numpydoc ignore=RT01
        """Return the length of the diagonal of the bounding box of the scene."""
        return self.renderer.length

    @property
    def center(self):  # numpydoc ignore=RT01
        """Return the center of the active renderer."""
        return self.renderer.center

    @property
    def _scalar_bar_slots(self):
        """Return the scalar bar slots of the active renderer."""
        return self.renderer._scalar_bar_slots

    @_scalar_bar_slots.setter
    def _scalar_bar_slots(self, value):
        """Set the scalar bar slots of the active renderer."""
        self.renderer._scalar_bar_slots = value

    @property
    def _scalar_bar_slot_lookup(self):
        """Return the scalar bar slot lookup of the active renderer."""
        return self.renderer._scalar_bar_slot_lookup

    @_scalar_bar_slot_lookup.setter
    def _scalar_bar_slot_lookup(self, value):
        self.renderer._scalar_bar_slot_lookup = value

    @property
    def scale(self):  # numpydoc ignore=RT01
        """Return the scaling of the active renderer."""
        return self.renderer.scale

    @scale.setter
    def scale(self, scale):  # numpydoc ignore=GL08
        self.renderer.set_scale(*scale)

    @property
    def camera_position(self):  # numpydoc ignore=RT01
        """Return camera position of the active render window.

        Examples
        --------
        Return camera's position and then reposition it via a list of tuples.

        >>> import pyvista as pv
        >>> from pyvista import examples
        >>> mesh = examples.download_bunny_coarse()
        >>> pl = pv.Plotter()
        >>> _ = pl.add_mesh(mesh, show_edges=True, reset_camera=True)
        >>> pl.camera_position
        [(0.02430, 0.0336, 0.9446),
         (0.02430, 0.0336, -0.02225),
         (0.0, 1.0, 0.0)]
        >>> pl.camera_position = [
        ...     (0.3914, 0.4542, 0.7670),
        ...     (0.0243, 0.0336, -0.0222),
        ...     (-0.2148, 0.8998, -0.3796),
        ... ]
        >>> pl.show()

        Set the camera position using a string and look at the ``'xy'`` plane.

        >>> pl = pv.Plotter()
        >>> _ = pl.add_mesh(mesh, show_edges=True)
        >>> pl.camera_position = 'xy'
        >>> pl.show()

        Set the camera position using a string and look at the ``'zy'`` plane.

        >>> pl = pv.Plotter()
        >>> _ = pl.add_mesh(mesh, show_edges=True)
        >>> pl.camera_position = 'zy'
        >>> pl.show()

        For more examples, see :ref:`cameras_api`.

        """
        return self.renderer.camera_position

    @camera_position.setter
    def camera_position(self, camera_location):  # numpydoc ignore=GL08
        self.renderer.camera_position = camera_location

    @property
    def background_color(self):  # numpydoc ignore=RT01
        """Return the background color of the active render window.

        Examples
        --------
        Set the background color to ``"pink"`` and plot it.

        >>> import pyvista as pv
        >>> pl = pv.Plotter()
        >>> _ = pl.add_mesh(pv.Cube(), show_edges=True)
        >>> pl.background_color = "pink"
        >>> pl.background_color
        Color(name='pink', hex='#ffc0cbff', opacity=255)
        >>> pl.show()

        """
        return self.renderers.active_renderer.background_color

    @background_color.setter
    def background_color(self, color):  # numpydoc ignore=GL08
        self.set_background(color)

    @property
    def window_size(self):  # numpydoc ignore=RT01
        """Return the render window size in ``(width, height)``.

        Examples
        --------
        Change the window size from ``200 x 200`` to ``400 x 400``.

        >>> import pyvista
        >>> pl = pyvista.Plotter(window_size=[200, 200])
        >>> pl.window_size
        [200, 200]
        >>> pl.window_size = [400, 400]
        >>> pl.window_size
        [400, 400]

        """
        return list(self.render_window.GetSize())

    @window_size.setter
    def window_size(self, window_size):  # numpydoc ignore=GL08
        self.render_window.SetSize(window_size[0], window_size[1])
        self._window_size_unset = False
        self.render()

    @contextmanager
    def window_size_context(self, window_size=None):
        """Set the render window size in an isolated context.

        Parameters
        ----------
        window_size : sequence[int], optional
            Window size in pixels.  Defaults to :attr:`pyvista.Plotter.window_size`.

        Examples
        --------
        Take two different screenshots with two different window sizes.

        >>> import pyvista as pv
        >>> pl = pv.Plotter(off_screen=True)
        >>> _ = pl.add_mesh(pv.Cube())
        >>> with pl.window_size_context((400, 400)):
        ...     pl.screenshot('/tmp/small_screenshot.png')  # doctest:+SKIP
        ...
        >>> with pl.window_size_context((1000, 1000)):
        ...     pl.screenshot('/tmp/big_screenshot.png')  # doctest:+SKIP
        ...

        """
        # No op if not set
        if window_size is None:
            yield self
            return
        # If render window is not current
        if self.render_window is None:
            warnings.warn('Attempting to set window_size on an unavailable render widow.')
            yield self
            return
        size_before = self.window_size
        if window_size is not None:
            self.window_size = window_size
        try:
            yield self
        finally:
            # Sometimes the render window is destroyed within the context
            # and re-setting will fail
            if self.render_window is not None:
                self.window_size = size_before

    @property
    def image_depth(self):  # numpydoc ignore=RT01
        """Return a depth image representing current render window.

        Helper attribute for ``get_image_depth``.

        """
        return self.get_image_depth()

    def _check_rendered(self):
        """Check if the render window has been shown and raise an exception if not."""
        if not self._rendered:
            raise AttributeError(
                '\nThis plotter has not yet been set up and rendered '
                'with ``show()``.\n'
                'Consider setting ``off_screen=True`` '
                'for off screen rendering.\n'
            )

    def _check_has_ren_win(self):
        """Check if render window attribute exists and raise an exception if not."""
        if self.render_window is None:
            raise RenderWindowUnavailable('Render window is not available.')
        if not self.render_window.IsCurrent():
            raise RenderWindowUnavailable('Render window is not current.')

    def _make_render_window_current(self):
        if self.render_window is None:
            raise RenderWindowUnavailable('Render window is not available.')
        self.render_window.MakeCurrent()  # pragma: no cover

    @property
    def image(self):  # numpydoc ignore=RT01
        """Return an image array of current render window."""
        if self.render_window is None and self.last_image is not None:
            return self.last_image

        self._check_rendered()
        self._check_has_ren_win()

        data = image_from_window(self.render_window, scale=self.image_scale)
        if self.image_transparent_background:
            return data

        # ignore alpha channel
        return data[:, :, :-1]

    @property
    def image_scale(self) -> int:  # numpydoc ignore=RT01
        """Get or set the scale factor when saving a screenshot.

        This will scale up the screenshots taken of the render window to save a
        higher resolution image than what is rendered on screen.

        Image sizes will be the :py:attr:`window_size
        <pyvista.Plotter.window_size>` multiplied by this scale factor.

        Returns
        -------
        int
            Image scale factor.

        Examples
        --------
        Double the resolution of a screenshot.

        >>> import pyvista as pv
        >>> pl = pv.Plotter()
        >>> _ = pl.add_mesh(pv.Sphere())
        >>> pl.image_scale = 2
        >>> pl.screenshot('screenshot.png')  # doctest:+SKIP

        Set the image scale from ``Plotter``.

        >>> import pyvista as pv
        >>> pl = pv.Plotter(image_scale=2)
        >>> _ = pl.add_mesh(pv.Sphere())
        >>> pl.screenshot('screenshot.png')  # doctest:+SKIP

        """
        return self._image_scale

    @image_scale.setter
    def image_scale(self, value: int):  # numpydoc ignore=GL08
        value = int(value)
        if value < 1:
            raise ValueError('Scale factor must be a positive integer.')
        self._image_scale = value

    @contextmanager
    def image_scale_context(self, scale: Optional[int] = None):
        """Set the image scale in an isolated context.

        Parameters
        ----------
        scale : int, optional
            Integer scale factor.  Defaults to :attr:`pyvista.Plotter.image_scale`.

        """
        scale_before = self.image_scale
        if scale is not None:
            self.image_scale = scale
        try:
            yield self
        finally:
            self.image_scale = scale_before

    def render(self):
        """Render the main window.

        Will not render until ``show`` has been called.

        Any render callbacks added with
        :func:`add_on_render_callback() <pyvista.Plotter.add_on_render_callback>`
        and the ``render_event=False`` option set will still execute on any call.
        """
        if self.render_window is not None and not self._first_time and not self._suppress_rendering:
            log.debug('Rendering')
            self.renderers.on_plotter_render()
            self.render_window.Render()
            self._rendered = True
        for callback in self._on_render_callbacks:
            callback(self)

    def add_on_render_callback(self, callback, render_event=False):
        """Add a method to be called post-render.

        Parameters
        ----------
        callback : callable
            The callback method to run post-render. This takes a single
            argument which is the plotter object.

        render_event : bool, default: False
            If ``True``, associate with all VTK RenderEvents. Otherwise, the
            callback is only handled on a successful ``render()`` from the
            PyVista plotter directly.

        """
        if render_event:
            for renderer in self.renderers:
                renderer.AddObserver(_vtk.vtkCommand.RenderEvent, lambda *args: callback(self))
        else:
            self._on_render_callbacks.add(callback)

    def clear_on_render_callbacks(self):
        """Clear all callback methods previously registered with ``render()``."""
        for renderer in self.renderers:
            renderer.RemoveObservers(_vtk.vtkCommand.RenderEvent)
        self._on_render_callbacks = set()

    @wraps(RenderWindowInteractor.add_key_event)
    def add_key_event(self, *args, **kwargs):  # numpydoc ignore=PR01,RT01
        """Wrap RenderWindowInteractor.add_key_event."""
        if hasattr(self, 'iren'):
            self.iren.add_key_event(*args, **kwargs)

    @wraps(RenderWindowInteractor.clear_events_for_key)
    def clear_events_for_key(self, *args, **kwargs):  # numpydoc ignore=PR01,RT01
        """Wrap RenderWindowInteractor.clear_events_for_key."""
        if hasattr(self, 'iren'):
            self.iren.clear_events_for_key(*args, **kwargs)

    def store_mouse_position(self, *args):
        """Store mouse position."""
        if not hasattr(self, "iren"):
            raise AttributeError("This plotting window is not interactive.")
        self.mouse_position = self.iren.get_event_position()

    def store_click_position(self, *args):
        """Store click position in viewport coordinates."""
        if not hasattr(self, "iren"):
            raise AttributeError("This plotting window is not interactive.")
        self.click_position = self.iren.get_event_position()
        self.mouse_position = self.click_position

    def track_mouse_position(self):
        """Keep track of the mouse position.

        This will potentially slow down the interactor. No callbacks
        supported here - use
        :func:`pyvista.Plotter.track_click_position` instead.

        """
        self.iren.track_mouse_position(self.store_mouse_position)

    def untrack_mouse_position(self):
        """Stop tracking the mouse position."""
        self.iren.untrack_mouse_position()

    @wraps(RenderWindowInteractor.track_click_position)
    def track_click_position(self, *args, **kwargs):  # numpydoc ignore=PR01,RT01
        """Wrap RenderWindowInteractor.track_click_position."""
        self.iren.track_click_position(*args, **kwargs)

    @wraps(RenderWindowInteractor.untrack_click_position)
    def untrack_click_position(self, *args, **kwargs):  # numpydoc ignore=PR01,RT01
        """Stop tracking the click position."""
        self.iren.untrack_click_position(*args, **kwargs)

    @property
    def pickable_actors(self):  # numpydoc ignore=RT01
        """Return or set the pickable actors.

        When setting, this will be the list of actors to make
        pickable. All actors not in the list will be made unpickable.
        If ``actors`` is ``None``, all actors will be made unpickable.

        Returns
        -------
        list[pyvista.Actor]
            List of actors.

        Examples
        --------
        Add two actors to a :class:`pyvista.Plotter`, make one
        pickable, and then list the pickable actors.

        >>> import pyvista as pv
        >>> pl = pv.Plotter()
        >>> sphere_actor = pl.add_mesh(pv.Sphere())
        >>> cube_actor = pl.add_mesh(
        ...     pv.Cube(), pickable=False, style='wireframe'
        ... )
        >>> len(pl.pickable_actors)
        1

        Set the pickable actors to both actors.

        >>> pl.pickable_actors = [sphere_actor, cube_actor]
        >>> len(pl.pickable_actors)
        2

        Set the pickable actors to ``None``.

        >>> pl.pickable_actors = None
        >>> len(pl.pickable_actors)
        0

        """
        pickable = []
        for renderer in self.renderers:
            for actor in renderer.actors.values():
                if actor.GetPickable():
                    pickable.append(actor)
        return pickable

    @pickable_actors.setter
    def pickable_actors(self, actors=None):  # numpydoc ignore=GL08
        actors = [] if actors is None else actors
        if isinstance(actors, _vtk.vtkActor):
            actors = [actors]

        if not all([isinstance(actor, _vtk.vtkActor) for actor in actors]):
            raise TypeError(
                f'Expected a vtkActor instance or a list of vtkActors, got '
                f'{[type(actor) for actor in actors]} instead.'
            )

        for renderer in self.renderers:
            for actor in renderer.actors.values():
                actor.SetPickable(actor in actors)

    def _prep_for_close(self):
        """Make sure a screenshot is acquired before closing.

        This doesn't actually close anything. It just preps the plotter for
        closing.
        """
        # Grab screenshot right before renderer closes
        self.last_image = self.screenshot(True, return_img=True)
        self.last_image_depth = self.get_image_depth()

    def increment_point_size_and_line_width(self, increment):
        """Increment point size and line width of all actors.

        For every actor in the scene, increment both its point size
        and line width by the given value.

        Parameters
        ----------
        increment : float
            Amount to increment point size and line width.

        """
        for renderer in self.renderers:
            for actor in renderer._actors.values():
                if hasattr(actor, "GetProperty"):
                    prop = actor.GetProperty()
                    if hasattr(prop, "SetPointSize"):
                        prop.SetPointSize(prop.GetPointSize() + increment)
                    if hasattr(prop, "SetLineWidth"):
                        prop.SetLineWidth(prop.GetLineWidth() + increment)
        self.render()
        return

    def reset_key_events(self):
        """Reset all of the key press events to their defaults."""
        if not hasattr(self, 'iren'):
            return

        self.iren.clear_key_event_callbacks()

        self.add_key_event('q', self._prep_for_close)  # Add no matter what
        b_left_down_callback = lambda: self.iren.add_observer(
            'LeftButtonPressEvent', self.left_button_down
        )
        self.add_key_event('b', b_left_down_callback)
        self.add_key_event('v', lambda: self.isometric_view_interactive())
        self.add_key_event('C', lambda: self.enable_cell_picking())
        self.add_key_event('Up', lambda: self.camera.Zoom(1.05))
        self.add_key_event('Down', lambda: self.camera.Zoom(0.95))
        self.add_key_event('plus', lambda: self.increment_point_size_and_line_width(1))
        self.add_key_event('minus', lambda: self.increment_point_size_and_line_width(-1))

    @wraps(RenderWindowInteractor.key_press_event)
    def key_press_event(self, *args, **kwargs):  # numpydoc ignore=PR01,RT01
        """Wrap RenderWindowInteractor.key_press_event."""
        self.iren.key_press_event(*args, **kwargs)

    def left_button_down(self, obj, event_type):
        """Register the event for a left button down click."""
        if hasattr(self.render_window, 'GetOffScreenFramebuffer'):
            if not self.render_window.GetOffScreenFramebuffer().GetFBOIndex():
                # must raise a runtime error as this causes a segfault on VTK9
                raise ValueError('Invoking helper with no framebuffer')
        # Get 2D click location on window
        click_pos = self.iren.get_event_position()

        # Get corresponding click location in the 3D plot
        picker = _vtk.vtkWorldPointPicker()
        picker.Pick(click_pos[0], click_pos[1], 0, self.renderer)
        self.pickpoint = np.asarray(picker.GetPickPosition()).reshape((-1, 3))
        if np.any(np.isnan(self.pickpoint)):
            self.pickpoint[:] = 0

    @wraps(RenderWindowInteractor.enable_trackball_style)
    def enable_trackball_style(self):  # numpydoc ignore=PR01,RT01
        """Wrap RenderWindowInteractor.enable_trackball_style."""
        self.iren.enable_trackball_style()

    @wraps(RenderWindowInteractor.enable_trackball_actor_style)
    def enable_trackball_actor_style(self):  # numpydoc ignore=PR01,RT01
        """Wrap RenderWindowInteractor.enable_trackball_actor_style."""
        self.iren.enable_trackball_actor_style()

    @wraps(RenderWindowInteractor.enable_image_style)
    def enable_image_style(self):  # numpydoc ignore=PR01,RT01
        """Wrap RenderWindowInteractor.enable_image_style."""
        self.iren.enable_image_style()

    @wraps(RenderWindowInteractor.enable_joystick_style)
    def enable_joystick_style(self):  # numpydoc ignore=PR01,RT01
        """Wrap RenderWindowInteractor.enable_joystick_style."""
        self.iren.enable_joystick_style()

    @wraps(RenderWindowInteractor.enable_joystick_actor_style)
    def enable_joystick_actor_style(self):  # numpydoc ignore=PR01,RT01
        """Wrap RenderWindowInteractor.enable_joystick_actor_style."""
        self.iren.enable_joystick_actor_style()

    @wraps(RenderWindowInteractor.enable_zoom_style)
    def enable_zoom_style(self):  # numpydoc ignore=PR01,RT01
        """Wrap RenderWindowInteractor.enable_zoom_style."""
        self.iren.enable_zoom_style()

    @wraps(RenderWindowInteractor.enable_terrain_style)
    def enable_terrain_style(self, *args, **kwargs):  # numpydoc ignore=PR01,RT01
        """Wrap RenderWindowInteractor.enable_terrain_style."""
        self.iren.enable_terrain_style(*args, **kwargs)

    @wraps(RenderWindowInteractor.enable_rubber_band_style)
    def enable_rubber_band_style(self):  # numpydoc ignore=PR01,RT01
        """Wrap RenderWindowInteractor.enable_rubber_band_style."""
        self.iren.enable_rubber_band_style()

    @wraps(RenderWindowInteractor.enable_rubber_band_2d_style)
    def enable_rubber_band_2d_style(self):  # numpydoc ignore=PR01,RT01
        """Wrap RenderWindowInteractor.enable_rubber_band_2d_style."""
        self.iren.enable_rubber_band_2d_style()

    def enable_stereo_render(self):
        """Enable anaglyph stereo rendering.

        Disable this with :func:`disable_stereo_render
        <Plotter.disable_stereo_render>`

        Examples
        --------
        Enable stereo rendering to show a cube as an anaglyph image.

        >>> import pyvista as pv
        >>> pl = pv.Plotter()
        >>> _ = pl.add_mesh(pv.Cube())
        >>> pl.enable_stereo_render()
        >>> pl.show()

        """
        if self.render_window is not None:
            self.render_window.SetStereoTypeToAnaglyph()
            self.render_window.StereoRenderOn()

    def disable_stereo_render(self):
        """Disable anaglyph stereo rendering.

        Enable again with :func:`enable_stereo_render
        <Plotter.enable_stereo_render>`

        Examples
        --------
        Enable and then disable stereo rendering. It should show a simple cube.

        >>> import pyvista as pv
        >>> pl = pv.Plotter()
        >>> _ = pl.add_mesh(pv.Cube())
        >>> pl.enable_stereo_render()
        >>> pl.disable_stereo_render()
        >>> pl.show()

        """
        if self.render_window is not None:
            self.render_window.StereoRenderOff()

    def hide_axes_all(self):
        """Hide the axes orientation widget in all renderers."""
        for renderer in self.renderers:
            renderer.hide_axes()

    def show_axes_all(self):
        """Show the axes orientation widget in all renderers.

        Examples
        --------
        >>> import pyvista
        >>> from pyvista import examples
        >>>
        >>> mesh = examples.load_globe()
        >>> texture = examples.load_globe_texture()
        >>>
        >>> # create multi-window plot (1 row, 2 columns)
        >>> pl = pyvista.Plotter(shape=(1, 2))
        >>>
        >>> # activate subplot 1 and add a mesh
        >>> pl.subplot(0, 0)
        >>> _ = pl.add_mesh(mesh, texture=texture)
        >>>
        >>> # activate subplot 2 and add a mesh
        >>> pl.subplot(0, 1)
        >>> _ = pl.add_mesh(examples.load_airplane())
        >>>
        >>> # show the axes orientation widget in all subplots
        >>> pl.show_axes_all()
        >>>
        >>> # display the window
        >>> pl.show()

        """
        for renderer in self.renderers:
            renderer.show_axes()

    def isometric_view_interactive(self):
        """Set the current interactive render window to isometric view."""
        interactor = self.iren.get_interactor_style()
        renderer = interactor.GetCurrentRenderer()
        if renderer is None:
            renderer = self.renderer
        renderer.view_isometric()

    def update(self, stime=1, force_redraw=True):
        """Update window, redraw, process messages query.

        Parameters
        ----------
        stime : int, default: 1
            Duration of timer that interrupt vtkRenderWindowInteractor
            in milliseconds.

        force_redraw : bool, default: True
            Call ``render`` immediately.

        """
        if stime <= 0:
            stime = 1

        curr_time = time.time()
        if Plotter.last_update_time > curr_time:
            Plotter.last_update_time = curr_time

        if self.iren is not None:
            update_rate = self.iren.get_desired_update_rate()
            if (curr_time - Plotter.last_update_time) > (1.0 / update_rate):
                # Allow interaction for a brief moment during interactive updating
                # Use the non-blocking ProcessEvents method.
                self.iren.process_events()
                # Rerender
                self.render()
                Plotter.last_update_time = curr_time
                return

        if force_redraw:
            self.render()

    def add_composite(
        self,
        dataset,
        color=None,
        style=None,
        scalars=None,
        clim=None,
        show_edges=None,
        edge_color=None,
        point_size=None,
        line_width=None,
        opacity=1.0,
        flip_scalars=False,
        lighting=None,
        n_colors=256,
        interpolate_before_map=True,
        cmap=None,
        label=None,
        reset_camera=None,
        scalar_bar_args=None,
        show_scalar_bar=None,
        multi_colors=False,
        name=None,
        render_points_as_spheres=None,
        render_lines_as_tubes=None,
        smooth_shading=None,
        split_sharp_edges=None,
        ambient=None,
        diffuse=None,
        specular=None,
        specular_power=None,
        nan_color=None,
        nan_opacity=1.0,
        culling=None,
        rgb=None,
        categories=None,
        below_color=None,
        above_color=None,
        annotations=None,
        pickable=True,
        preference="point",
        log_scale=False,
        pbr=None,
        metallic=None,
        roughness=None,
        render=True,
        component=None,
        color_missing_with_nan=False,
        copy_mesh=False,
        show_vertices=None,
        **kwargs,
    ):
        """Add a composite dataset to the plotter.

        Parameters
        ----------
        dataset : pyvista.MultiBlock
            A :class:`pyvista.MultiBlock` dataset.

        color : ColorLike, default: :attr:`pyvista.plotting.themes.Theme.color`
            Use to make the entire mesh have a single solid color.
            Either a string, RGB list, or hex color string.  For example:
            ``color='white'``, ``color='w'``, ``color=[1.0, 1.0, 1.0]``, or
            ``color='#FFFFFF'``. Color will be overridden if scalars are
            specified. To color each element of the composite dataset
            individually, you will need to iteratively call ``add_mesh`` for
            each sub-dataset.

        style : str, default: 'wireframe'
            Visualization style of the mesh.  One of the following:
            ``style='surface'``, ``style='wireframe'``, ``style='points'``.
            Defaults to ``'surface'``. Note that ``'wireframe'`` only shows a
            wireframe of the outer geometry.

        scalars : str, optional
            Scalars used to "color" the points or cells of the dataset.
            Accepts only a string name of an array that is present on the
            composite dataset.

        clim : sequence[float], optional
            Two item color bar range for scalars.  Defaults to minimum and
            maximum of scalars array.  Example: ``[-1, 2]``. ``rng`` is
            also an accepted alias for this.

        show_edges : bool, default: :attr:`pyvista.global_theme.show_edges <pyvista.plotting.themes.Theme.show_edges>`
            Shows the edges of a mesh.  Does not apply to a wireframe
            representation.

        edge_color : ColorLike, default: :attr:`pyvista.global_theme.edge_color <pyvista.plotting.themes.Theme.edge_color>`
            The solid color to give the edges when ``show_edges=True``.
            Either a string, RGB list, or hex color string.

            Defaults to :attr:`pyvista.global_theme.edge_color
            <pyvista.plotting.themes.Theme.edge_color>`.

        point_size : float, default: 5.0
            Point size of any points in the dataset plotted. Also
            applicable when style='points'. Default ``5.0``.

        line_width : float, optional
            Thickness of lines.  Only valid for wireframe and surface
            representations.

        opacity : float, default: 1.0
            Opacity of the mesh. A single float value that will be applied
            globally opacity of the mesh and uniformly
            applied everywhere - should be between 0 and 1.

        flip_scalars : bool, default: False
            Flip direction of cmap. Most colormaps allow ``*_r``
            suffix to do this as well.

        lighting : bool, default: True
            Enable or disable view direction lighting.

        n_colors : int, default: 256
            Number of colors to use when displaying scalars.  The scalar bar
            will also have this many colors.

        interpolate_before_map : bool, default: True
            Enabling makes for a smoother scalars display.  When ``False``,
            OpenGL will interpolate the mapped colors which can result in
            showing colors that are not present in the color map.

        cmap : str | list, | pyvista.LookupTable, default: :attr:`pyvista.plotting.themes.Theme.cmap`
            If a string, this is the name of the ``matplotlib`` colormap to use
            when mapping the ``scalars``.  See available Matplotlib colormaps.
            Only applicable for when displaying ``scalars``.
            ``colormap`` is also an accepted alias
            for this. If ``colorcet`` or ``cmocean`` are installed, their
            colormaps can be specified by name.

            You can also specify a list of colors to override an existing
            colormap with a custom one.  For example, to create a three color
            colormap you might specify ``['green', 'red', 'blue']``.

            This parameter also accepts a :class:`pyvista.LookupTable`. If this
            is set, all parameters controlling the color map like ``n_colors``
            will be ignored.

        label : str, optional
            String label to use when adding a legend to the scene with
            :func:`pyvista.Plotter.add_legend`.

        reset_camera : bool, optional
            Reset the camera after adding this mesh to the scene. The default
            setting is ``None``, where the camera is only reset if this plotter
            has already been shown. If ``False``, the camera is not reset
            regardless of the state of the ``Plotter``. When ``True``, the
            camera is always reset.

        scalar_bar_args : dict, optional
            Dictionary of keyword arguments to pass when adding the
            scalar bar to the scene. For options, see
            :func:`pyvista.Plotter.add_scalar_bar`.

        show_scalar_bar : bool
            If ``False``, a scalar bar will not be added to the
            scene. Defaults to ``True`` unless ``rgba=True``.

        multi_colors : bool, default: False
            Color each block by a solid color using matplotlib's color cycler.

        name : str, optional
            The name for the added mesh/actor so that it can be easily
            updated.  If an actor of this name already exists in the
            rendering window, it will be replaced by the new actor.

        render_points_as_spheres : bool, default: False
            Render points as spheres rather than dots.

        render_lines_as_tubes : bool, default: False
            Show lines as thick tubes rather than flat lines.  Control
            the width with ``line_width``.

        smooth_shading : bool, default: :attr`pyvista.plotting.themes.Theme.smooth_shading`
            Enable smooth shading when ``True`` using the Phong shading
            algorithm.  When ``False``, uses flat shading.  Automatically
            enabled when ``pbr=True``.  See :ref:`shading_example`.

        split_sharp_edges : bool, default: False
            Split sharp edges exceeding 30 degrees when plotting with smooth
            shading.  Control the angle with the optional keyword argument
            ``feature_angle``.  By default this is ``False`` unless overridden
            by the global or plotter theme.  Note that enabling this will
            create a copy of the input mesh within the plotter.  See
            :ref:`shading_example`.

        ambient : float, default: 0.0
            When lighting is enabled, this is the amount of light in
            the range of 0 to 1 (default 0.0) that reaches the actor
            when not directed at the light source emitted from the
            viewer.

        diffuse : float, default: 1.0
            The diffuse lighting coefficient.

        specular : float, default: 0.0
            The specular lighting coefficient.

        specular_power : float, default: 1.0
            The specular power. Between 0.0 and 128.0.

        nan_color : ColorLike, default: :attr:`pyvista.plotting.themes.Theme.nan_color`
            The color to use for all ``NaN`` values in the plotted
            scalar array.

        nan_opacity : float, default: 1.0
            Opacity of ``NaN`` values.  Should be between 0 and 1.

        culling : str, bool, default: False
            Does not render faces that are culled. This can be helpful for
            dense surface meshes, especially when edges are visible, but can
            cause flat meshes to be partially displayed. One of the following:

            * ``True`` - Enable backface culling
            * ``"b"`` - Enable backface culling
            * ``"back"`` - Enable backface culling
            * ``"backface"`` - Enable backface culling
            * ``"f"`` - Enable frontface culling
            * ``"front"`` - Enable frontface culling
            * ``"frontface"`` - Enable frontface culling
            * ``False`` - Disable both backface and frontface culling

        rgb : bool, default: False
            If an 2 dimensional array is passed as the scalars, plot
            those values as RGB(A) colors. ``rgba`` is also an
            accepted alias for this.  Opacity (the A) is optional.  If
            a scalars array ending with ``"_rgba"`` is passed, the default
            becomes ``True``.  This can be overridden by setting this
            parameter to ``False``.

        categories : bool, optional
            If set to ``True``, then the number of unique values in
            the scalar array will be used as the ``n_colors``
            argument.

            .. deprecated:: 0.39.0
               This keyword argument is no longer used. Instead, use
               ``n_colors``.

        below_color : ColorLike, optional
            Solid color for values below the scalars range
            (``clim``). This will automatically set the scalar bar
            ``below_label`` to ``'below'``.

        above_color : ColorLike, optional
            Solid color for values below the scalars range
            (``clim``). This will automatically set the scalar bar
            ``above_label`` to ``'above'``.

        annotations : dict, optional
            Pass a dictionary of annotations. Keys are the float
            values in the scalars range to annotate on the scalar bar
            and the values are the string annotations.

        pickable : bool, default: True
            Set whether this actor is pickable.

        preference : str, default: 'point'
            For each block, when ``block.n_points == block.n_cells`` and
            setting scalars, this parameter sets how the scalars will be mapped
            to the mesh.  For example, when ``'point'`` the scalars will be
            associated with the mesh points if available.  Can be either
            ``'point'`` or ``'cell'``.

        log_scale : bool, default: False
            Use log scale when mapping data to colors. Scalars less
            than zero are mapped to the smallest representable
            positive float.

        pbr : bool, default: False
            Enable physics based rendering (PBR) if the mesh is
            ``PolyData``.  Use the ``color`` argument to set the base
            color.

        metallic : float, default: 0.0
            Usually this value is either 0 or 1 for a real material
            but any value in between is valid. This parameter is only
            used by PBR interpolation.

        roughness : float, default: 0.5
            This value has to be between 0 (glossy) and 1 (rough). A
            glossy material has reflections and a high specular
            part. This parameter is only used by PBR
            interpolation.

        render : bool, default: True
            Force a render when ``True``.

        component : int, optional
            Set component of vector valued scalars to plot.  Must be
            nonnegative, if supplied. If ``None``, the magnitude of
            the vector is plotted.

        color_missing_with_nan : bool, default: False
            Color any missing values with the ``nan_color``. This is useful
            when not all blocks of the composite dataset have the specified
            ``scalars``.

        copy_mesh : bool, default: False
            If ``True``, a copy of the mesh will be made before adding it to
            the plotter.  This is useful if e.g. you would like to add the same
            mesh to a plotter multiple times and display different
            scalars. Setting ``copy_mesh`` to ``False`` is necessary if you
            would like to update the mesh after adding it to the plotter and
            have these updates rendered, e.g. by changing the active scalars or
            through an interactive widget.

        show_vertices : bool, optional
            When ``style`` is not ``'points'``, render the external surface
            vertices. The following optional keyword arguments may be used to
            control the style of the vertices:

            * ``vertex_color`` - The color of the vertices
            * ``vertex_style`` - Change style to ``'points_gaussian'``
            * ``vertex_opacity`` - Control the opacity of the vertices

        **kwargs : dict, optional
            Optional keyword arguments.

        Returns
        -------
        pyvista.Actor
            Actor of the composite dataset.

        pyvista.CompositePolyDataMapper
            Composite PolyData mapper.

        Examples
        --------
        Add a sphere and a cube as a multiblock dataset to a plotter and then
        change the visibility and color of the blocks.

        Note index ``1`` and ``2`` are used to access the individual blocks of
        the composite dataset. This is because the :class:`pyvista.MultiBlock`
        is the root node of the "tree" and is index ``0``. This allows you to
        access individual blocks or the entire composite dataset itself in the
        case of multiple nested composite datasets.

        >>> import pyvista as pv
        >>> dataset = pv.MultiBlock(
        ...     [pv.Cube(), pv.Sphere(center=(0, 0, 1))]
        ... )
        >>> pl = pv.Plotter()
        >>> actor, mapper = pl.add_composite(dataset)
        >>> mapper.block_attr[1].color = 'b'
        >>> mapper.block_attr[1].opacity = 0.5
        >>> mapper.block_attr[2].color = 'r'
        >>> pl.show()

        """
        if not isinstance(dataset, _vtk.vtkCompositeDataSet):
            raise TypeError(f'Invalid type ({type(dataset)}). Must be a composite dataset.')
        # always convert
        dataset = dataset.as_polydata_blocks(copy_mesh)
        self.mesh = dataset  # for legacy behavior

        # Parse arguments
        (
            scalar_bar_args,
            split_sharp_edges,
            show_scalar_bar,
            feature_angle,
            render_points_as_spheres,
            smooth_shading,
            clim,
            cmap,
            culling,
            name,
            nan_color,
            color,
            texture,
            rgb,
            interpolation,
            remove_existing_actor,
            vertex_color,
            vertex_style,
            vertex_opacity,
        ) = _common_arg_parser(
            dataset,
            self._theme,
            n_colors,
            scalar_bar_args,
            split_sharp_edges,
            show_scalar_bar,
            render_points_as_spheres,
            smooth_shading,
            pbr,
            clim,
            cmap,
            culling,
            name,
            nan_color,
            nan_opacity,
            color,
            None,
            rgb,
            style,
            **kwargs,
        )
        if show_vertices is None:
            show_vertices = self._theme.show_vertices

        # Compute surface normals if using smooth shading
        if smooth_shading:
            dataset = dataset._compute_normals(
                cell_normals=False,
                split_vertices=True,
                feature_angle=feature_angle,
            )

        self.mapper = CompositePolyDataMapper(
            dataset,
            theme=self._theme,
            color_missing_with_nan=color_missing_with_nan,
            interpolate_before_map=interpolate_before_map,
        )

        actor, _ = self.add_actor(self.mapper)

        prop = Property(
            self._theme,
            interpolation=interpolation,
            metallic=metallic,
            roughness=roughness,
            point_size=point_size,
            ambient=ambient,
            diffuse=diffuse,
            specular=specular,
            specular_power=specular_power,
            show_edges=show_edges,
            color=self.renderer.next_color if color is None else color,
            style=style,
            edge_color=edge_color,
            render_points_as_spheres=render_points_as_spheres,
            render_lines_as_tubes=render_lines_as_tubes,
            lighting=lighting,
            line_width=line_width,
            opacity=opacity,
            culling=culling,
        )
        actor.SetProperty(prop)

        if label is not None:
            self._add_legend_label(actor, label, None, prop.color)

        # check if there are any consistent active scalars
        if color is not None:
            self.mapper.scalar_visibility = False
        elif multi_colors:
            self.mapper.set_unique_colors()
        else:
            if scalars is None:
                point_name, cell_name = dataset._get_consistent_active_scalars()
                if point_name and cell_name:
                    if preference == 'point':
                        scalars = point_name
                    else:
                        scalars = cell_name
                else:
                    scalars = point_name if point_name is not None else cell_name

            elif not isinstance(scalars, str):
                raise TypeError(
                    f'`scalars` must be a string for `add_composite`, not ({type(scalars)})'
                )

            if categories:
                # Deprecated on 0.39.0, estimated removal on v0.42.0
                warnings.warn(
                    '`categories` is deprecated for composite datasets. Use `n_colors` instead.',
                    PyVistaDeprecationWarning,
                )
                if not isinstance(categories, int):
                    raise TypeError('Categories must be an integer for a composite dataset.')
                n_colors = categories

            if scalars is not None:
                scalar_bar_args = self.mapper.set_scalars(
                    scalars,
                    preference,
                    component,
                    annotations,
                    rgb,
                    scalar_bar_args,
                    n_colors,
                    nan_color,
                    above_color,
                    below_color,
                    clim,
                    cmap,
                    flip_scalars,
                    log_scale,
                )
            else:
                self.mapper.scalar_visibility = False

        # Only show scalar bar if there are scalars
        if show_scalar_bar and scalars is not None:
            self.add_scalar_bar(**scalar_bar_args)

        # by default reset the camera if the plotting window has been rendered
        if reset_camera is None:
            reset_camera = not self._first_time and not self.camera_set

        # add this immediately prior to adding the actor to ensure vertices
        # are rendered
        if show_vertices and style not in ['points', 'points_gaussian']:
            self.add_composite(
                dataset,
                style=vertex_style,
                point_size=point_size,
                color=vertex_color,
                render_points_as_spheres=render_points_as_spheres,
                name=f'{name}-vertices',
                opacity=vertex_opacity,
                lighting=lighting,
                render=False,
                show_vertices=False,
            )

        self.add_actor(
            actor,
            reset_camera=reset_camera,
            name=name,
            pickable=pickable,
            render=render,
            remove_existing_actor=remove_existing_actor,
        )

        return actor, self.mapper

    def add_mesh(
        self,
        mesh,
        color=None,
        style=None,
        scalars=None,
        clim=None,
        show_edges=None,
        edge_color=None,
        point_size=None,
        line_width=None,
        opacity=None,
        flip_scalars=False,
        lighting=None,
        n_colors=256,
        interpolate_before_map=None,
        cmap=None,
        label=None,
        reset_camera=None,
        scalar_bar_args=None,
        show_scalar_bar=None,
        multi_colors=False,
        name=None,
        texture=None,
        render_points_as_spheres=None,
        render_lines_as_tubes=None,
        smooth_shading=None,
        split_sharp_edges=None,
        ambient=None,
        diffuse=None,
        specular=None,
        specular_power=None,
        nan_color=None,
        nan_opacity=1.0,
        culling=None,
        rgb=None,
        categories=False,
        silhouette=None,
        use_transparency=False,
        below_color=None,
        above_color=None,
        annotations=None,
        pickable=True,
        preference="point",
        log_scale=False,
        pbr=None,
        metallic=None,
        roughness=None,
        render=True,
        component=None,
        emissive=None,
        copy_mesh=False,
        backface_params=None,
        show_vertices=None,
        **kwargs,
    ):
        """Add any PyVista/VTK mesh or dataset that PyVista can wrap to the scene.

        This method is using a mesh representation to view the surfaces
        and/or geometry of datasets. For volume rendering, see
        :func:`pyvista.Plotter.add_volume`.

        To see the what most of the following parameters look like in action,
        please refer to :class:`pyvista.Property`.

        Parameters
        ----------
        mesh : pyvista.DataSet or pyvista.MultiBlock or vtk.vtkAlgorithm
            Any PyVista or VTK mesh is supported. Also, any dataset
            that :func:`pyvista.wrap` can handle including NumPy
            arrays of XYZ points. Plotting also supports VTK algorithm
            objects (``vtk.vtkAlgorithm`` and ``vtk.vtkAlgorithmOutput``).
            When passing an algorithm, the rendering pipeline will be
            connected to the passed algorithm to dynamically update
            the scene.

        color : ColorLike, optional
            Use to make the entire mesh have a single solid color.
            Either a string, RGB list, or hex color string.  For example:
            ``color='white'``, ``color='w'``, ``color=[1.0, 1.0, 1.0]``, or
            ``color='#FFFFFF'``. Color will be overridden if scalars are
            specified.

            Defaults to :attr:`pyvista.global_theme.color
            <pyvista.plotting.themes.Theme.color>`.

        style : str, optional
            Visualization style of the mesh.  One of the following:
            ``style='surface'``, ``style='wireframe'``, ``style='points'``,
            ``style='points_gaussian'``. Defaults to ``'surface'``. Note that
            ``'wireframe'`` only shows a wireframe of the outer geometry.
            ``'points_gaussian'`` can be modified with the ``emissive``,
            ``render_points_as_spheres`` options.

        scalars : str | numpy.ndarray, optional
            Scalars used to "color" the mesh.  Accepts a string name
            of an array that is present on the mesh or an array equal
            to the number of cells or the number of points in the
            mesh.  Array should be sized as a single vector. If both
            ``color`` and ``scalars`` are ``None``, then the active
            scalars are used.

        clim : sequence[float], optional
            Two item color bar range for scalars.  Defaults to minimum and
            maximum of scalars array.  Example: ``[-1, 2]``. ``rng`` is
            also an accepted alias for this.

        show_edges : bool, optional
            Shows the edges of a mesh.  Does not apply to a wireframe
            representation.

        edge_color : ColorLike, optional
            The solid color to give the edges when ``show_edges=True``.
            Either a string, RGB list, or hex color string.

            Defaults to :attr:`pyvista.global_theme.edge_color
            <pyvista.plotting.themes.Theme.edge_color>`.

        point_size : float, optional
            Point size of any nodes in the dataset plotted. Also
            applicable when style='points'. Default ``5.0``.

        line_width : float, optional
            Thickness of lines.  Only valid for wireframe and surface
            representations.  Default ``None``.

        opacity : float | str| array_like
            Opacity of the mesh. If a single float value is given, it
            will be the global opacity of the mesh and uniformly
            applied everywhere - should be between 0 and 1. A string
            can also be specified to map the scalars range to a
            predefined opacity transfer function (options include:
            ``'linear'``, ``'linear_r'``, ``'geom'``, ``'geom_r'``).
            A string could also be used to map a scalars array from
            the mesh to the opacity (must have same number of elements
            as the ``scalars`` argument). Or you can pass a custom
            made transfer function that is an array either
            ``n_colors`` in length or shorter.

        flip_scalars : bool, default: False
            Flip direction of cmap. Most colormaps allow ``*_r``
            suffix to do this as well.

        lighting : bool, optional
            Enable or disable view direction lighting. Default ``False``.

        n_colors : int, optional
            Number of colors to use when displaying scalars. Defaults to 256.
            The scalar bar will also have this many colors.

        interpolate_before_map : bool, optional
            Enabling makes for a smoother scalars display.  Default is
            ``True``.  When ``False``, OpenGL will interpolate the
            mapped colors which can result is showing colors that are
            not present in the color map.

        cmap : str | list | pyvista.LookupTable, default: :attr:`pyvista.plotting.themes.Theme.cmap`
            If a string, this is the name of the ``matplotlib`` colormap to use
            when mapping the ``scalars``.  See available Matplotlib colormaps.
            Only applicable for when displaying ``scalars``.
            ``colormap`` is also an accepted alias
            for this. If ``colorcet`` or ``cmocean`` are installed, their
            colormaps can be specified by name.

            You can also specify a list of colors to override an existing
            colormap with a custom one.  For example, to create a three color
            colormap you might specify ``['green', 'red', 'blue']``.

            This parameter also accepts a :class:`pyvista.LookupTable`. If this
            is set, all parameters controlling the color map like ``n_colors``
            will be ignored.

        label : str, optional
            String label to use when adding a legend to the scene with
            :func:`pyvista.Plotter.add_legend`.

        reset_camera : bool, optional
            Reset the camera after adding this mesh to the scene. The default
            setting is ``None``, where the camera is only reset if this plotter
            has already been shown. If ``False``, the camera is not reset
            regardless of the state of the ``Plotter``. When ``True``, the
            camera is always reset.

        scalar_bar_args : dict, optional
            Dictionary of keyword arguments to pass when adding the
            scalar bar to the scene. For options, see
            :func:`pyvista.Plotter.add_scalar_bar`.

        show_scalar_bar : bool, optional
            If ``False``, a scalar bar will not be added to the
            scene.

        multi_colors : bool, default: False
            If a :class:`pyvista.MultiBlock` dataset is given this will color
            each block by a solid color using matplotlib's color cycler.

        name : str, optional
            The name for the added mesh/actor so that it can be easily
            updated.  If an actor of this name already exists in the
            rendering window, it will be replaced by the new actor.

        texture : pyvista.Texture or np.ndarray, optional
            A texture to apply if the input mesh has texture
            coordinates.  This will not work with MultiBlock
            datasets.

        render_points_as_spheres : bool, optional
            Render points as spheres rather than dots.

        render_lines_as_tubes : bool, optional
            Show lines as thick tubes rather than flat lines.  Control
            the width with ``line_width``.

        smooth_shading : bool, optional
            Enable smooth shading when ``True`` using the Phong
            shading algorithm.  When ``False``, use flat shading.
            Automatically enabled when ``pbr=True``.  See
            :ref:`shading_example`.

        split_sharp_edges : bool, optional
            Split sharp edges exceeding 30 degrees when plotting with smooth
            shading.  Control the angle with the optional keyword argument
            ``feature_angle``.  By default this is ``False`` unless overridden
            by the global or plotter theme.  Note that enabling this will
            create a copy of the input mesh within the plotter.  See
            :ref:`shading_example`.

        ambient : float, optional
            When lighting is enabled, this is the amount of light in
            the range of 0 to 1 (default 0.0) that reaches the actor
            when not directed at the light source emitted from the
            viewer.

        diffuse : float, optional
            The diffuse lighting coefficient. Default 1.0.

        specular : float, optional
            The specular lighting coefficient. Default 0.0.

        specular_power : float, optional
            The specular power. Between 0.0 and 128.0.

        nan_color : ColorLike, optional
            The color to use for all ``NaN`` values in the plotted
            scalar array.

        nan_opacity : float, optional
            Opacity of ``NaN`` values.  Should be between 0 and 1.
            Default 1.0.

        culling : str, optional
            Does not render faces that are culled. Options are
            ``'front'`` or ``'back'``. This can be helpful for dense
            surface meshes, especially when edges are visible, but can
            cause flat meshes to be partially displayed.  Defaults to
            ``False``.

        rgb : bool, optional
            If an 2 dimensional array is passed as the scalars, plot
            those values as RGB(A) colors. ``rgba`` is also an
            accepted alias for this.  Opacity (the A) is optional.  If
            a scalars array ending with ``"_rgba"`` is passed, the default
            becomes ``True``.  This can be overridden by setting this
            parameter to ``False``.

        categories : bool, optional
            If set to ``True``, then the number of unique values in
            the scalar array will be used as the ``n_colors``
            argument.

        silhouette : dict, bool, optional
            If set to ``True``, plot a silhouette highlight for the
            mesh. This feature is only available for a triangulated
            ``PolyData``.  As a ``dict``, it contains the properties
            of the silhouette to display:

                * ``color``: ``ColorLike``, color of the silhouette
                * ``line_width``: ``float``, edge width
                * ``opacity``: ``float`` between 0 and 1, edge transparency
                * ``feature_angle``: If a ``float``, display sharp edges
                  exceeding that angle in degrees.
                * ``decimate``: ``float`` between 0 and 1, level of decimation

        use_transparency : bool, optional
            Invert the opacity mappings and make the values correspond
            to transparency.

        below_color : ColorLike, optional
            Solid color for values below the scalars range
            (``clim``). This will automatically set the scalar bar
            ``below_label`` to ``'below'``.

        above_color : ColorLike, optional
            Solid color for values below the scalars range
            (``clim``). This will automatically set the scalar bar
            ``above_label`` to ``'above'``.

        annotations : dict, optional
            Pass a dictionary of annotations. Keys are the float
            values in the scalars range to annotate on the scalar bar
            and the values are the string annotations.

        pickable : bool, optional
            Set whether this actor is pickable.

        preference : str, default: "point"
            When ``mesh.n_points == mesh.n_cells`` and setting
            scalars, this parameter sets how the scalars will be
            mapped to the mesh.  Default ``'point'``, causes the
            scalars will be associated with the mesh points.  Can be
            either ``'point'`` or ``'cell'``.

        log_scale : bool, default: False
            Use log scale when mapping data to colors. Scalars less
            than zero are mapped to the smallest representable
            positive float.

        pbr : bool, optional
            Enable physics based rendering (PBR) if the mesh is
            ``PolyData``.  Use the ``color`` argument to set the base
            color.

        metallic : float, optional
            Usually this value is either 0 or 1 for a real material
            but any value in between is valid. This parameter is only
            used by PBR interpolation.

        roughness : float, optional
            This value has to be between 0 (glossy) and 1 (rough). A
            glossy material has reflections and a high specular
            part. This parameter is only used by PBR
            interpolation.

        render : bool, default: True
            Force a render when ``True``.

        component : int, optional
            Set component of vector valued scalars to plot.  Must be
            nonnegative, if supplied. If ``None``, the magnitude of
            the vector is plotted.

        emissive : bool, optional
            Treat the points/splats as emissive light sources. Only valid for
            ``style='points_gaussian'`` representation.

        copy_mesh : bool, default: False
            If ``True``, a copy of the mesh will be made before adding it to
            the plotter.  This is useful if you would like to add the same
            mesh to a plotter multiple times and display different
            scalars. Setting ``copy_mesh`` to ``False`` is necessary if you
            would like to update the mesh after adding it to the plotter and
            have these updates rendered, e.g. by changing the active scalars or
            through an interactive widget. This should only be set to ``True``
            with caution. Defaults to ``False``. This is ignored if the input
            is a ``vtkAlgorithm`` subclass.

        backface_params : dict | pyvista.Property, optional
            A :class:`pyvista.Property` or a dict of parameters to use for
            backface rendering. This is useful for instance when the inside of
            oriented surfaces has a different color than the outside. When a
            :class:`pyvista.Property`, this is directly used for backface
            rendering. When a dict, valid keys are :class:`pyvista.Property`
            attributes, and values are corresponding values to use for the
            given property. Omitted keys (or the default of
            ``backface_params=None``) default to the corresponding frontface
            properties.

        show_vertices : bool, optional
            When ``style`` is not ``'points'``, render the external surface
            vertices. The following optional keyword arguments may be used to
            control the style of the vertices:

            * ``vertex_color`` - The color of the vertices
            * ``vertex_style`` - Change style to ``'points_gaussian'``
            * ``vertex_opacity`` - Control the opacity of the vertices

        **kwargs : dict, optional
            Optional keyword arguments.

        Returns
        -------
        pyvista.plotting.actor.Actor
            Actor of the mesh.

        Examples
        --------
        Add a sphere to the plotter and show it with a custom scalar
        bar title.

        >>> import pyvista as pv
        >>> sphere = pv.Sphere()
        >>> sphere['Data'] = sphere.points[:, 2]
        >>> plotter = pv.Plotter()
        >>> _ = plotter.add_mesh(
        ...     sphere, scalar_bar_args={'title': 'Z Position'}
        ... )
        >>> plotter.show()

        Plot using RGB on a single cell.  Note that since the number of
        points and the number of cells are identical, we have to pass
        ``preference='cell'``.

        >>> import pyvista as pv
        >>> import numpy as np
        >>> vertices = np.array(
        ...     [
        ...         [0, 0, 0],
        ...         [1, 0, 0],
        ...         [0.5, 0.667, 0],
        ...         [0.5, 0.33, 0.667],
        ...     ]
        ... )
        >>> faces = np.hstack(
        ...     [[3, 0, 1, 2], [3, 0, 3, 2], [3, 0, 1, 3], [3, 1, 2, 3]]
        ... )
        >>> mesh = pv.PolyData(vertices, faces)
        >>> mesh.cell_data['colors'] = [
        ...     [255, 255, 255],
        ...     [0, 255, 0],
        ...     [0, 0, 255],
        ...     [255, 0, 0],
        ... ]
        >>> plotter = pv.Plotter()
        >>> _ = plotter.add_mesh(
        ...     mesh,
        ...     scalars='colors',
        ...     lighting=False,
        ...     rgb=True,
        ...     preference='cell',
        ... )
        >>> plotter.camera_position = 'xy'
        >>> plotter.show()

        Note how this varies from ``preference=='point'``.  This is
        because each point is now being individually colored, versus
        in ``preference=='point'``, each cell face is individually
        colored.

        >>> plotter = pv.Plotter()
        >>> _ = plotter.add_mesh(
        ...     mesh,
        ...     scalars='colors',
        ...     lighting=False,
        ...     rgb=True,
        ...     preference='point',
        ... )
        >>> plotter.camera_position = 'xy'
        >>> plotter.show()

        Plot a plane with a constant color and vary its opacity by point.

        >>> plane = pv.Plane()
        >>> plane.plot(
        ...     color='b',
        ...     opacity=np.linspace(0, 1, plane.n_points),
        ...     show_edges=True,
        ... )

        Plot the points of a sphere with Gaussian smoothing while coloring by z
        position.

        >>> mesh = pv.Sphere()
        >>> mesh.plot(
        ...     scalars=mesh.points[:, 2],
        ...     style='points_gaussian',
        ...     opacity=0.5,
        ...     point_size=10,
        ...     render_points_as_spheres=False,
        ...     show_scalar_bar=False,
        ... )

        """
        if style == 'points_gaussian':
            self.mapper = PointGaussianMapper(theme=self.theme, emissive=emissive)
        else:
            self.mapper = DataSetMapper(theme=self.theme)

        if render_lines_as_tubes and show_edges:
            warnings.warn(
                '`show_edges=True` not supported when `render_lines_as_tubes=True`. Ignoring `show_edges`.',
                UserWarning,
            )
            show_edges = False

        mesh, algo = algorithm_to_mesh_handler(mesh)

        # Convert the VTK data object to a pyvista wrapped object if necessary
        if not is_pyvista_dataset(mesh):
            mesh = wrap(mesh)
            if not is_pyvista_dataset(mesh):
                raise TypeError(
                    f'Object type ({type(mesh)}) not supported for plotting in PyVista.'
                )
        if isinstance(mesh, pyvista.PointSet):
            # cast to PointSet to PolyData
            if algo is not None:
                algo = pointset_to_polydata_algorithm(algo)
                mesh, algo = algorithm_to_mesh_handler(algo)
            else:
                mesh = mesh.cast_to_polydata(deep=False)
        elif isinstance(mesh, pyvista.MultiBlock):
            if algo is not None:
                raise TypeError(
                    'Algorithms with `MultiBlock` output type are not supported by `add_mesh` at this time.'
                )
            actor, _ = self.add_composite(
                mesh,
                color=color,
                style=style,
                scalars=scalars,
                clim=clim,
                show_edges=show_edges,
                edge_color=edge_color,
                point_size=point_size,
                line_width=line_width,
                opacity=opacity,
                flip_scalars=flip_scalars,
                lighting=lighting,
                n_colors=n_colors,
                interpolate_before_map=interpolate_before_map,
                cmap=cmap,
                label=label,
                reset_camera=reset_camera,
                scalar_bar_args=scalar_bar_args,
                show_scalar_bar=show_scalar_bar,
                multi_colors=multi_colors,
                name=name,
                render_points_as_spheres=render_points_as_spheres,
                render_lines_as_tubes=render_lines_as_tubes,
                smooth_shading=smooth_shading,
                split_sharp_edges=split_sharp_edges,
                ambient=ambient,
                diffuse=diffuse,
                specular=specular,
                specular_power=specular_power,
                nan_color=nan_color,
                nan_opacity=nan_opacity,
                culling=culling,
                rgb=rgb,
                categories=categories,
                below_color=below_color,
                above_color=above_color,
                pickable=pickable,
                preference=preference,
                log_scale=log_scale,
                pbr=pbr,
                metallic=metallic,
                roughness=roughness,
                render=render,
                show_vertices=show_vertices,
                **kwargs,
            )
            return actor
        elif copy_mesh and algo is None:
            # A shallow copy of `mesh` is made here so when we set (or add) scalars
            # active, it doesn't modify the original input mesh.
            # We ignore `copy_mesh` if the input is an algorithm
            mesh = mesh.copy(deep=False)

        # Parse arguments
        (
            scalar_bar_args,
            split_sharp_edges,
            show_scalar_bar,
            feature_angle,
            render_points_as_spheres,
            smooth_shading,
            clim,
            cmap,
            culling,
            name,
            nan_color,
            color,
            texture,
            rgb,
            interpolation,
            remove_existing_actor,
            vertex_color,
            vertex_style,
            vertex_opacity,
        ) = _common_arg_parser(
            mesh,
            self._theme,
            n_colors,
            scalar_bar_args,
            split_sharp_edges,
            show_scalar_bar,
            render_points_as_spheres,
            smooth_shading,
            pbr,
            clim,
            cmap,
            culling,
            name,
            nan_color,
            nan_opacity,
            color,
            texture,
            rgb,
            style,
            **kwargs,
        )

        if show_vertices is None:
            show_vertices = self._theme.show_vertices

        if silhouette is None:
            silhouette = self._theme.silhouette.enabled
        if silhouette:
            if isinstance(silhouette, dict):
                self.add_silhouette(algo or mesh, **silhouette)
            else:
                self.add_silhouette(algo or mesh)

        # Try to plot something if no preference given
        if scalars is None and color is None and texture is None:
            # Make sure scalars components are not vectors/tuples
            scalars = mesh.active_scalars_name
            # Don't allow plotting of string arrays by default
            if scalars is not None:  # and np.issubdtype(mesh.active_scalars.dtype, np.number):
                scalar_bar_args.setdefault('title', scalars)
            else:
                scalars = None

        # Make sure scalars is a numpy array after this point
        original_scalar_name = None
        scalars_name = pyvista.DEFAULT_SCALARS_NAME
        if isinstance(scalars, str):
            self.mapper.array_name = scalars

            # enable rgb if the scalars name ends with rgb or rgba
            if rgb is None:
                if scalars.endswith('_rgb') or scalars.endswith('_rgba'):
                    rgb = True

            original_scalar_name = scalars
            scalars = get_array(mesh, scalars, preference=preference, err=True)
            scalar_bar_args.setdefault('title', original_scalar_name)
            scalars_name = original_scalar_name

            # Set the active scalars name here. If the name already exists in
            # the input mesh, it may not be set as the active scalars within
            # the mapper. This should be refactored by 0.36.0
            field = get_array_association(mesh, original_scalar_name, preference=preference)
            self.mapper.scalar_map_mode = field.name

            if algo is not None:
                # Ensures that the right scalars are set as active on
                # each pipeline request
                algo = active_scalars_algorithm(algo, original_scalar_name, preference=preference)
                mesh, algo = algorithm_to_mesh_handler(algo)
            else:
                # Otherwise, make sure the mesh object's scalars are set
                if field == FieldAssociation.POINT:
                    mesh.point_data.active_scalars_name = original_scalar_name
                elif field == FieldAssociation.CELL:
                    mesh.cell_data.active_scalars_name = original_scalar_name

        # Compute surface normals if using smooth shading
        if smooth_shading:
            if algo is not None:
                raise TypeError(
                    'Smooth shading is not currently supported when a vtkAlgorithm is passed.'
                )
            mesh, scalars = prepare_smooth_shading(
                mesh, scalars, texture, split_sharp_edges, feature_angle, preference
            )

        if rgb:
            show_scalar_bar = False
            if scalars.ndim != 2 or scalars.shape[1] < 3 or scalars.shape[1] > 4:
                raise ValueError('RGB array must be n_points/n_cells by 3/4 in shape.')

        if algo is None and not mesh.n_points:
            # Algorithms may initialize with an empty mesh
            raise ValueError('Empty meshes cannot be plotted. Input mesh has zero points.')

        # set main values
        self.mesh = mesh
        self.mapper.dataset = self.mesh
        if interpolate_before_map is not None:
            self.mapper.interpolate_before_map = interpolate_before_map
        set_algorithm_input(self.mapper, algo or mesh)

        actor = Actor(mapper=self.mapper)

        if texture is not None:
            if isinstance(texture, np.ndarray):
                texture = numpy_to_texture(texture)
            if not isinstance(texture, (_vtk.vtkTexture, _vtk.vtkOpenGLTexture)):
                raise TypeError(f'Invalid texture type ({type(texture)})')
            if mesh.GetPointData().GetTCoords() is None:
                raise ValueError(
                    'Input mesh does not have texture coordinates to support the texture.'
                )
            actor.texture = texture
            # Set color to white by default when using a texture
            if color is None:
                color = 'white'
            if scalars is None:
                show_scalar_bar = False
            self.mapper.scalar_visibility = False

            # see https://github.com/pyvista/pyvista/issues/950
            mesh.set_active_scalars(None)

        # Handle making opacity array
        custom_opac, opacity = process_opacity(
            mesh, opacity, preference, n_colors, scalars, use_transparency
        )

        # Scalars formatting ==================================================
        if scalars is not None:
            self.mapper.set_scalars(
                scalars,
                scalars_name,
                n_colors,
                scalar_bar_args,
                rgb,
                component,
                preference,
                custom_opac,
                annotations,
                log_scale,
                nan_color,
                above_color,
                below_color,
                cmap,
                flip_scalars,
                opacity,
                categories,
                clim,
            )
            self.mapper.scalar_visibility = True
        elif custom_opac:  # no scalars but custom opacity
            self.mapper.set_custom_opacity(
                opacity,
                color,
                n_colors,
                preference,
            )
            self.mapper.scalar_visibility = True
        else:
            self.mapper.scalar_visibility = False

        # Set actor properties ================================================
        prop_kwargs = dict(
            theme=self._theme,
            interpolation=interpolation,
            metallic=metallic,
            roughness=roughness,
            point_size=point_size,
            ambient=ambient,
            diffuse=diffuse,
            specular=specular,
            specular_power=specular_power,
            show_edges=show_edges,
            color=self.renderer.next_color if color is None else color,
            style=style if style != 'points_gaussian' else 'points',
            edge_color=edge_color,
            render_lines_as_tubes=render_lines_as_tubes,
            lighting=lighting,
            line_width=line_width,
            culling=culling,
        )

        if isinstance(opacity, (float, int)):
            prop_kwargs['opacity'] = opacity
        prop = Property(**prop_kwargs)
        actor.SetProperty(prop)

        if style == 'points_gaussian':
            self.mapper.scale_factor = prop.point_size * self.mapper.dataset.length / 1300
            if not render_points_as_spheres and not self.mapper.emissive:
                if prop.opacity >= 1.0:
                    prop.opacity = 0.9999  # otherwise, weird triangles

        if render_points_as_spheres:
            if style == 'points_gaussian':
                self.mapper.use_circular_splat(prop.opacity)
                prop.opacity = 1.0
            else:
                prop.render_points_as_spheres = render_points_as_spheres

        if backface_params is not None:
            if isinstance(backface_params, Property):
                backface_prop = backface_params
            elif isinstance(backface_params, dict):
                # preserve omitted kwargs from frontface
                backface_kwargs = deepcopy(prop_kwargs)
                backface_kwargs.update(backface_params)
                backface_prop = Property(**backface_kwargs)
            else:
                raise TypeError(
                    'Backface params must be a pyvista.Property or a dict, '
                    f'not {type(backface_params).__name__}.'
                )
            actor.backface_prop = backface_prop

        # legend label
        if label is not None:
            self._add_legend_label(actor, label, scalars, actor.prop.color)

        # by default reset the camera if the plotting window has been rendered
        if reset_camera is None:
            reset_camera = not self._first_time and not self.camera_set

        # add this immediately prior to adding the actor to ensure vertices
        # are rendered
        if show_vertices and style not in ['points', 'points_gaussian']:
            self.add_mesh(
                extract_surface_algorithm(algo or mesh),
                style=vertex_style,
                point_size=point_size,
                color=vertex_color,
                render_points_as_spheres=render_points_as_spheres,
                name=f'{name}-vertices',
                opacity=vertex_opacity,
                lighting=lighting,
                render=False,
                show_vertices=False,
            )

        self.add_actor(
            actor,
            reset_camera=reset_camera,
            name=name,
            pickable=pickable,
            render=render,
            remove_existing_actor=remove_existing_actor,
        )

        # hide scalar bar if using special scalars
        if scalar_bar_args.get('title') == '__custom_rgba':
            show_scalar_bar = False

        # Only show scalar bar if there are scalars
        if show_scalar_bar and scalars is not None:
            self.add_scalar_bar(**scalar_bar_args)

        self.renderer.Modified()

        return actor

    def _add_legend_label(self, actor, label, scalars, color):
        """Add a legend label based on an actor and its scalars."""
        if not isinstance(label, str):
            raise TypeError('Label must be a string')
        geom = pyvista.Triangle()
        if scalars is not None:
            geom = pyvista.Box()
            color = Color('black')
        geom.points -= geom.center
        addr = actor.GetAddressAsString("")
        self.renderer._labels[addr] = [geom, label, color]

    def add_volume(
        self,
        volume,
        scalars=None,
        clim=None,
        resolution=None,
        opacity='linear',
        n_colors=256,
        cmap=None,
        flip_scalars=False,
        reset_camera=None,
        name=None,
        ambient=None,
        categories=False,
        culling=False,
        multi_colors=False,
        blending='composite',
        mapper=None,
        scalar_bar_args=None,
        show_scalar_bar=None,
        annotations=None,
        pickable=True,
        preference="point",
        opacity_unit_distance=None,
        shade=False,
        diffuse=0.7,  # TODO: different default for volumes
        specular=0.2,  # TODO: different default for volumes
        specular_power=10.0,  # TODO: different default for volumes
        render=True,
        log_scale=False,
        **kwargs,
    ):
        """Add a volume, rendered using a smart mapper by default.

        Requires a 3D data type like :class:`numpy.ndarray`,
        :class:`pyvista.ImageData`, :class:`pyvista.RectilinearGrid`,
        or :class:`pyvista.UnstructuredGrid`.

        Parameters
        ----------
        volume : 3D numpy.ndarray | pyvista.DataSet
            The input volume to visualize. 3D numpy arrays are accepted.

            .. warning::
                If the input is not :class:`numpy.ndarray`,
                :class:`pyvista.ImageData`, or :class:`pyvista.RectilinearGrid`,
                volume rendering will often have poor performance.

        scalars : str | numpy.ndarray, optional
            Scalars used to "color" the mesh.  Accepts a string name of an
            array that is present on the mesh or an array with length equal
            to the number of cells or the number of points in the
            mesh. If ``scalars`` is ``None``, then the active scalars are used.

            Scalars may be 1 dimensional or 2 dimensional. If 1 dimensional,
            the scalars will be mapped to the lookup table. If 2 dimensional
            the scalars will be directly mapped to RGBA values, array should be
            shaped ``(N, 4)`` where ``N`` is the number of points, and of
            datatype ``np.uint8``.

            Scalars may be 1 dimensional or 2 dimensional. If 1 dimensional,
            the scalars will be mapped to the lookup table. If 2 dimensional
            the scalars will be directly mapped to RGBA values, array should be
            shaped ``(N, 4)`` where ``N`` is the number of points, and of
            datatype ``np.uint8``.

        clim : sequence[float] | float, optional
            Color bar range for scalars.  For example: ``[-1, 2]``. Defaults to
            minimum and maximum of scalars array if the scalars dtype is not
            ``np.uint8``. ``rng`` is also an accepted alias for this parameter.

            If the scalars datatype is ``np.uint8``, this parameter defaults to
            ``[0, 256]``.

            If a single value is given, the range ``[-clim, clim]`` is used.

        resolution : list, optional
            Block resolution. For example ``[1, 1, 1]``. Resolution must be
            non-negative. While VTK accepts negative spacing, this results in
            unexpected behavior. See:
            `pyvista #1967 <https://github.com/pyvista/pyvista/issues/1967>`_.

        opacity : str | numpy.ndarray, optional
            Opacity mapping for the scalars array.

            A string can also be specified to map the scalars range to a
            predefined opacity transfer function. Or you can pass a custom made
            transfer function that is an array either ``n_colors`` in length or
            array, or you can pass a string to select a built in transfer
            function. If a string, should be one of the following:

            * ``'linear'`` - Linear
            * ``'linear_r'`` - Linear except reversed
            * ``'geom'`` - Evenly spaced on the log scale
            * ``'geom_r'`` - Evenly spaced on the log scale except reversed
            * ``'sigmoid'`` - Linear map between -10.0 and 10.0
            * ``'sigmoid_1'`` - Linear map between -1.0 and 1.0
            * ``'sigmoid_2'`` - Linear map between -2.0 and 2.0
            * ``'sigmoid_3'`` - Linear map between -3.0 and 3.0
            * ``'sigmoid_4'`` - Linear map between -4.0 and 4.0
            * ``'sigmoid_5'`` - Linear map between -5.0 and 5.0
            * ``'sigmoid_6'`` - Linear map between -6.0 and 6.0
            * ``'sigmoid_7'`` - Linear map between -7.0 and 7.0
            * ``'sigmoid_8'`` - Linear map between -8.0 and 8.0
            * ``'sigmoid_9'`` - Linear map between -9.0 and 9.0
            * ``'sigmoid_10'`` - Linear map between -10.0 and 10.0
            * ``'foreground'`` - Transparent background and opaque foreground.
                Intended for use with segmentation labels. Assumes the smallest
                scalar value of the array is the background value (e.g. 0).

            If RGBA scalars are provided, this parameter is set to ``'linear'``
            to ensure the opacity transfer function has no effect on the input
            opacity values.

        n_colors : int, optional
            Number of colors to use when displaying scalars. Defaults to 256.
            The scalar bar will also have this many colors.

        cmap : str | list | pyvista.LookupTable, default: :attr:`pyvista.plotting.themes.Theme.cmap`
            If a string, this is the name of the ``matplotlib`` colormap to use
            when mapping the ``scalars``.  See available Matplotlib colormaps.
            Only applicable for when displaying ``scalars``.
            ``colormap`` is also an accepted alias
            for this. If ``colorcet`` or ``cmocean`` are installed, their
            colormaps can be specified by name.

            You can also specify a list of colors to override an existing
            colormap with a custom one.  For example, to create a three color
            colormap you might specify ``['green', 'red', 'blue']``.

            This parameter also accepts a :class:`pyvista.LookupTable`. If this
            is set, all parameters controlling the color map like ``n_colors``
            will be ignored.

        flip_scalars : bool, optional
            Flip direction of cmap. Most colormaps allow ``*_r`` suffix to do
            this as well.

        reset_camera : bool, optional
            Reset the camera after adding this mesh to the scene.

        name : str, optional
            The name for the added actor so that it can be easily
            updated.  If an actor of this name already exists in the
            rendering window, it will be replaced by the new actor.

        ambient : float, optional
            When lighting is enabled, this is the amount of light from
            0 to 1 that reaches the actor when not directed at the
            light source emitted from the viewer.  Default 0.0.

        categories : bool, optional
            If set to ``True``, then the number of unique values in the scalar
            array will be used as the ``n_colors`` argument.

        culling : str, optional
            Does not render faces that are culled. Options are ``'front'`` or
            ``'back'``. This can be helpful for dense surface meshes,
            especially when edges are visible, but can cause flat
            meshes to be partially displayed.  Defaults ``False``.

        multi_colors : bool, optional
            Whether or not to use multiple colors when plotting MultiBlock
            object. Blocks will be colored sequentially as 'Reds', 'Greens',
            'Blues', and 'Grays'.

        blending : str, optional
            Blending mode for visualisation of the input object(s). Can be
            one of 'additive', 'maximum', 'minimum', 'composite', or
            'average'. Defaults to 'composite'.

        mapper : str, optional
            Volume mapper to use given by name. Options include:
            ``'fixed_point'``, ``'gpu'``, ``'open_gl'``, and
            ``'smart'``.  If ``None`` the ``"volume_mapper"`` in the
            ``self._theme`` is used. If using ``'fixed_point'``,
            only ``ImageData`` types can be used.

            .. note::
                If a :class:`pyvista.UnstructuredGrid` is input, the 'ugrid'
                mapper (``vtkUnstructuredGridVolumeRayCastMapper``) will be
                used regardless.

            .. note::
                The ``'smart'`` mapper chooses one of the other listed
                mappers based on rendering parameters and available
                hardware. Most of the time the ``'smart'`` simply checks
                if a GPU is available and if so, uses the ``'gpu'``
                mapper, otherwise using the ``'fixed_point'`` mapper.

            .. warning::
                The ``'fixed_point'`` mapper is CPU-based and will have
                lower performance than the ``'gpu'`` or ``'open_gl'``
                mappers.

        scalar_bar_args : dict, optional
            Dictionary of keyword arguments to pass when adding the
            scalar bar to the scene. For options, see
            :func:`pyvista.Plotter.add_scalar_bar`.

        show_scalar_bar : bool
            If ``False``, a scalar bar will not be added to the
            scene. Defaults to ``True``.

        annotations : dict, optional
            Pass a dictionary of annotations. Keys are the float
            values in the scalars range to annotate on the scalar bar
            and the values are the string annotations.

        pickable : bool, optional
            Set whether this mesh is pickable.

        preference : str, optional
            When ``mesh.n_points == mesh.n_cells`` and setting
            scalars, this parameter sets how the scalars will be
            mapped to the mesh.  Default ``'point'``, causes the
            scalars will be associated with the mesh points.  Can be
            either ``'point'`` or ``'cell'``.

        opacity_unit_distance : float, optional
            Set/Get the unit distance on which the scalar opacity
            transfer function is defined. Meaning that over that
            distance, a given opacity (from the transfer function) is
            accumulated. This is adjusted for the actual sampling
            distance during rendering. By default, this is the length
            of the diagonal of the bounding box of the volume divided
            by the dimensions.

        shade : bool, default: False
            Default off. If shading is turned on, the mapper may
            perform shading calculations - in some cases shading does
            not apply (for example, in a maximum intensity projection)
            and therefore shading will not be performed even if this
            flag is on.

        diffuse : float, default: 0.7
            The diffuse lighting coefficient.

        specular : float, default: 0.2
            The specular lighting coefficient.

        specular_power : float, default: 10.0
            The specular power. Between ``0.0`` and ``128.0``.

        render : bool, default: True
            Force a render when True.

        log_scale : bool, default: False
            Use log scale when mapping data to colors. Scalars less
            than zero are mapped to the smallest representable
            positive float.

        **kwargs : dict, optional
            Optional keyword arguments.

        Returns
        -------
        pyvista.Actor
            Actor of the volume.

        Examples
        --------
        Show a built-in volume example with the coolwarm colormap.

        >>> from pyvista import examples
        >>> import pyvista as pv
        >>> bolt_nut = examples.download_bolt_nut()
        >>> pl = pv.Plotter()
        >>> _ = pl.add_volume(bolt_nut, cmap="coolwarm")
        >>> pl.show()

        Create a volume from scratch and plot it using single vector of
        scalars.

        >>> import pyvista as pv
        >>> grid = pv.ImageData(dimensions=(9, 9, 9))
        >>> grid['scalars'] = -grid.x
        >>> pl = pv.Plotter()
        >>> _ = pl.add_volume(grid, opacity='linear')
        >>> pl.show()

        Plot a volume from scratch using RGBA scalars

        >>> import pyvista as pv
        >>> import numpy as np
        >>> grid = pv.ImageData(dimensions=(5, 20, 20))
        >>> scalars = grid.points - (grid.origin)
        >>> scalars /= scalars.max()
        >>> opacity = np.linalg.norm(
        ...     grid.points - grid.center, axis=1
        ... ).reshape(-1, 1)
        >>> opacity /= opacity.max()
        >>> scalars = np.hstack((scalars, opacity**3))
        >>> scalars *= 255
        >>> pl = pv.Plotter()
        >>> vol = pl.add_volume(grid, scalars=scalars.astype(np.uint8))
        >>> vol.prop.interpolation_type = 'linear'
        >>> pl.show()

        Plot an UnstructuredGrid.

        >>> from pyvista import examples
        >>> import pyvista as pv
        >>> mesh = examples.download_letter_a()
        >>> mesh['scalars'] = mesh.points[:, 1]
        >>> pl = pv.Plotter()
        >>> _ = pl.add_volume(mesh, opacity_unit_distance=0.1)
        >>> pl.show()

        """
        # Handle default arguments

        # Supported aliases
        clim = kwargs.pop('rng', clim)
        cmap = kwargs.pop('colormap', cmap)
        culling = kwargs.pop('backface_culling', culling)

        if "scalar" in kwargs:
            raise TypeError(
                "`scalar` is an invalid keyword argument for `add_mesh`. Perhaps you mean `scalars` with an s?"
            )
        assert_empty_kwargs(**kwargs)

        if show_scalar_bar is None:
            show_scalar_bar = self._theme.show_scalar_bar or scalar_bar_args

        # Avoid mutating input
        if scalar_bar_args is None:
            scalar_bar_args = {}
        else:
            scalar_bar_args = scalar_bar_args.copy()
        # account for legacy behavior
        if 'stitle' in kwargs:  # pragma: no cover
            # Deprecated on ..., estimated removal on v0.40.0
            warnings.warn(USE_SCALAR_BAR_ARGS, PyVistaDeprecationWarning)
            scalar_bar_args.setdefault('title', kwargs.pop('stitle'))

        if culling is True:
            culling = 'backface'

        if mapper is None:
            # Default mapper choice. Overridden later if UnstructuredGrid
            mapper = self._theme.volume_mapper

        # only render when the plotter has already been shown
        if render is None:
            render = not self._first_time

        # Convert the VTK data object to a pyvista wrapped object if necessary
        if not is_pyvista_dataset(volume):
            if isinstance(volume, np.ndarray):
                volume = wrap(volume)
                if resolution is None:
                    resolution = [1, 1, 1]
                elif len(resolution) != 3:
                    raise ValueError('Invalid resolution dimensions.')
                volume.spacing = resolution
            else:
                volume = wrap(volume)
                if not is_pyvista_dataset(volume):
                    raise TypeError(
                        f'Object type ({type(volume)}) not supported for plotting in PyVista.'
                    )
        else:
            # HACK: Make a copy so the original object is not altered.
            #       Also, place all data on the nodes as issues arise when
            #       volume rendering on the cells.
            volume = volume.cell_data_to_point_data()

        if name is None:
            name = f'{type(volume).__name__}({volume.memory_address})'

        if isinstance(volume, pyvista.MultiBlock):
            from itertools import cycle

            cycler = cycle(['Reds', 'Greens', 'Blues', 'Greys', 'Oranges', 'Purples'])
            # Now iteratively plot each element of the multiblock dataset
            actors = []
            for idx in range(volume.GetNumberOfBlocks()):
                if volume[idx] is None:
                    continue
                # Get a good name to use
                next_name = f'{name}-{idx}'
                # Get the data object
                block = wrap(volume.GetBlock(idx))
                if resolution is None:
                    try:
                        block_resolution = block.GetSpacing()
                    except AttributeError:
                        block_resolution = resolution
                else:
                    block_resolution = resolution
                if multi_colors:
                    color = next(cycler)
                else:
                    color = cmap

                a = self.add_volume(
                    block,
                    resolution=block_resolution,
                    opacity=opacity,
                    n_colors=n_colors,
                    cmap=color,
                    flip_scalars=flip_scalars,
                    reset_camera=reset_camera,
                    name=next_name,
                    ambient=ambient,
                    categories=categories,
                    culling=culling,
                    clim=clim,
                    mapper=mapper,
                    pickable=pickable,
                    opacity_unit_distance=opacity_unit_distance,
                    shade=shade,
                    diffuse=diffuse,
                    specular=specular,
                    specular_power=specular_power,
                    render=render,
                    show_scalar_bar=show_scalar_bar,
                )

                actors.append(a)
            return actors

        # Make sure structured grids are not less than 3D
        # ImageData and RectilinearGrid should be olay as <3D
        if isinstance(volume, pyvista.StructuredGrid):
            if any(d < 2 for d in volume.dimensions):
                raise ValueError('StructuredGrids must be 3D dimensional.')

        if isinstance(volume, pyvista.PolyData):
            raise TypeError(
                f'Type {type(volume)} not supported for volume rendering as it is not 3D.'
            )
        elif not isinstance(
            volume, (pyvista.ImageData, pyvista.RectilinearGrid, pyvista.UnstructuredGrid)
        ):
            volume = volume.cast_to_unstructured_grid()

        # Override mapper choice for UnstructuredGrid
        if isinstance(volume, pyvista.UnstructuredGrid):
            # Unstructured grid must be all tetrahedrals
            if not (volume.celltypes == pyvista.CellType.TETRA).all():
                volume = volume.triangulate()
            mapper = 'ugrid'

        if mapper == 'fixed_point' and not isinstance(volume, pyvista.ImageData):
            raise TypeError(
                f'Type {type(volume)} not supported for volume rendering with the `"fixed_point"` mapper. Use `pyvista.ImageData`.'
            )
        elif isinstance(volume, pyvista.UnstructuredGrid) and mapper != 'ugrid':
            raise TypeError(
                f'Type {type(volume)} not supported for volume rendering with the `{mapper}` mapper. Use the "ugrid" mapper or simply leave as None.'
            )

        if opacity_unit_distance is None and not isinstance(volume, pyvista.UnstructuredGrid):
            opacity_unit_distance = volume.length / (np.mean(volume.dimensions) - 1)

        if scalars is None:
            # Make sure scalars components are not vectors/tuples
            scalars = volume.active_scalars
            # Don't allow plotting of string arrays by default
            if scalars is not None and np.issubdtype(scalars.dtype, np.number):
                scalar_bar_args.setdefault('title', volume.active_scalars_info[1])
            else:
                raise MissingDataError('No scalars to use for volume rendering.')

        title = 'Data'
        if isinstance(scalars, str):
            title = scalars
            scalars = get_array(volume, scalars, preference=preference, err=True)
            scalar_bar_args.setdefault('title', title)
        elif not isinstance(scalars, np.ndarray):
            scalars = np.asarray(scalars)

        if scalars.ndim != 1:
            if scalars.ndim != 2:
                raise ValueError('`add_volume` only supports scalars with 1 or 2 dimensions')
            if scalars.shape[1] != 4 or scalars.dtype != np.uint8:
                raise ValueError(
                    '`add_volume` only supports scalars with 2 dimensions that have 4 components of datatype np.uint8.\n\n'
                    f'Scalars have shape {scalars.shape} and dtype {scalars.dtype.name!r}.'
                )

        if not np.issubdtype(scalars.dtype, np.number):
            raise TypeError('Non-numeric scalars are currently not supported for volume rendering.')
        if scalars.ndim != 1:
            if scalars.ndim != 2:
                raise ValueError('`add_volume` only supports scalars with 1 or 2 dimensions')
            if scalars.shape[1] != 4 or scalars.dtype != np.uint8:
                raise ValueError(
                    f'`add_volume` only supports scalars with 2 dimension that have 4 components of datatype np.uint8, scalars have shape {scalars.shape} and datatype {scalars.dtype}'
                )
            if opacity != 'linear':
                opacity = 'linear'
                warnings.warn('Ignoring custom opacity due to RGBA scalars.')

        # Define mapper, volume, and add the correct properties
        mappers_lookup = {
            'fixed_point': FixedPointVolumeRayCastMapper,
            'gpu': GPUVolumeRayCastMapper,
            'open_gl': OpenGLGPUVolumeRayCastMapper,
            'smart': SmartVolumeMapper,
            'ugrid': UnstructuredGridVolumeRayCastMapper,
        }
        if not isinstance(mapper, str) or mapper not in mappers_lookup.keys():
            raise TypeError(
                f"Mapper ({mapper}) unknown. Available volume mappers include: {', '.join(mappers_lookup.keys())}"
            )
        self.mapper = mappers_lookup[mapper](theme=self._theme)

        # Set scalars range
        min_, max_ = None, None
        if clim is None:
            if scalars.dtype == np.uint8:
                clim = [0, 255]
            else:
                min_, max_ = np.nanmin(scalars), np.nanmax(scalars)
                clim = [min_, max_]
        elif isinstance(clim, float) or isinstance(clim, int):
            clim = [-clim, clim]

        if log_scale:
            if clim[0] <= 0:
                clim = [sys.float_info.min, clim[1]]

        # data must be between [0, 255], but not necessarily UINT8
        # Preserve backwards compatibility and have same behavior as VTK.
        if scalars.dtype != np.uint8 and clim != [0, 255]:
            # must copy to avoid modifying inplace and remove any VTK weakref
            scalars = np.array(scalars)
            clim = np.asarray(clim, dtype=scalars.dtype)
            scalars.clip(clim[0], clim[1], out=scalars)
            if log_scale:
                out = matplotlib.colors.LogNorm(clim[0], clim[1])(scalars)
                scalars = out.data * 255
            else:
                if min_ is None:
                    min_, max_ = np.nanmin(scalars), np.nanmax(scalars)
                np.true_divide((scalars - min_), (max_ - min_) / 255, out=scalars, casting='unsafe')

        volume[title] = scalars
        volume.active_scalars_name = title

        # Scalars interpolation approach
        if scalars.shape[0] == volume.n_points:
            self.mapper.scalar_mode = 'point'
        elif scalars.shape[0] == volume.n_cells:
            self.mapper.scalar_mode = 'cell'
        else:
            raise_not_matching(scalars, volume)

        self.mapper.scalar_range = clim

        if isinstance(cmap, pyvista.LookupTable):
            self.mapper.lookup_table = cmap
        else:
            if cmap is None:
                cmap = self._theme.cmap

            cmap = get_cmap_safe(cmap)
            if categories:
                if categories is True:
                    n_colors = len(np.unique(scalars))
                elif isinstance(categories, int):
                    n_colors = categories

            if flip_scalars:
                cmap = cmap.reversed()

            # Set colormap and build lookup table
            self.mapper.lookup_table.apply_cmap(cmap, n_colors)
            self.mapper.lookup_table.apply_opacity(opacity)
            self.mapper.lookup_table.scalar_range = clim
            self.mapper.lookup_table.log_scale = log_scale
            if isinstance(annotations, dict):
                self.mapper.lookup_table.annotations = annotations

        self.mapper.dataset = volume
        self.mapper.blend_mode = blending
        self.mapper.update()

        self.volume = Volume()
        self.volume.mapper = self.mapper

        self.volume.prop = VolumeProperty(
            lookup_table=self.mapper.lookup_table,
            ambient=ambient,
            shade=shade,
            specular=specular,
            specular_power=specular_power,
            diffuse=diffuse,
            opacity_unit_distance=opacity_unit_distance,
        )

        if scalars.ndim == 2:
            self.volume.prop.independent_components = False
            show_scalar_bar = False

        actor, prop = self.add_actor(
            self.volume,
            reset_camera=reset_camera,
            name=name,
            culling=culling,
            pickable=pickable,
            render=render,
        )

        # Add scalar bar if scalars are available
        if show_scalar_bar and scalars is not None:
            self.add_scalar_bar(**scalar_bar_args)

        self.renderer.Modified()
        return actor

    def add_silhouette(
        self,
        mesh,
        color=None,
        line_width=None,
        opacity=None,
        feature_angle=None,
        decimate=None,
        params=None,
    ):
        """Add a silhouette of a PyVista or VTK dataset to the scene.

        A silhouette can also be generated directly in
        :func:`add_mesh <pyvista.Plotter.add_mesh>`. See also
        :ref:`silhouette_example`.

        Parameters
        ----------
        mesh : pyvista.DataSet | vtk.vtkAlgorithm
            Mesh or mesh-producing algorithm for generating silhouette
            to plot.

        color : ColorLike, optional
            Color of the silhouette lines.

        line_width : float, optional
            Silhouette line width.

        opacity : float, optional
            Line transparency between ``0`` and ``1``.

        feature_angle : float, optional
            If set, display sharp edges exceeding that angle in degrees.

        decimate : float, optional
            Level of decimation between ``0`` and ``1``. Decimating will
            improve rendering performance. A good rule of thumb is to
            try ``0.9``  first and decrease until the desired rendering
            performance is achieved.

        params : dict, optional
            Optional silhouette parameters.

            .. deprecated:: 0.38.0
               This keyword argument is no longer used. Instead, input the
               parameters to this function directly.

        Returns
        -------
        pyvista.Actor
            Actor of the silhouette.

        Examples
        --------
        >>> import pyvista as pv
        >>> from pyvista import examples
        >>> bunny = examples.download_bunny()
        >>> plotter = pv.Plotter()
        >>> _ = plotter.add_mesh(bunny, color='lightblue')
        >>> _ = plotter.add_silhouette(bunny, color='red', line_width=8.0)
        >>> plotter.view_xy()
        >>> plotter.show()

        """
        mesh, algo = algorithm_to_mesh_handler(mesh)
        if not isinstance(mesh, pyvista.PolyData):
            algo = extract_surface_algorithm(algo or mesh)
            mesh, algo = algorithm_to_mesh_handler(algo)

        silhouette_params = self._theme.silhouette.to_dict()

        if params is not None:
            # Deprecated on 0.38.0, estimated removal on v0.40.0
            warnings.warn(
                '`params` is deprecated. Set the arguments directly.',
                PyVistaDeprecationWarning,
                stacklevel=3,
            )
            silhouette_params.update(params)

        if color is None:
            color = silhouette_params["color"]
        if line_width is None:
            line_width = silhouette_params["line_width"]
        if opacity is None:
            opacity = silhouette_params["opacity"]
        if feature_angle is None:
            feature_angle = silhouette_params["feature_angle"]
        if decimate is None:
            decimate = silhouette_params["decimate"]

        # At this point we are dealing with a pipeline, so no `algo or mesh`
        if decimate:
            # Always triangulate as decimation filters needs it
            # and source mesh could have been any type
            algo = triangulate_algorithm(algo or mesh)
            algo = decimation_algorithm(algo, decimate)
            mesh, algo = algorithm_to_mesh_handler(algo)

        alg = _vtk.vtkPolyDataSilhouette()
        set_algorithm_input(alg, algo or mesh)
        alg.SetCamera(self.renderer.camera)
        if feature_angle is not None:
            alg.SetEnableFeatureAngle(True)
            alg.SetFeatureAngle(feature_angle)
        else:
            alg.SetEnableFeatureAngle(False)
        mapper = DataSetMapper(theme=self._theme)
        mapper.SetInputConnection(alg.GetOutputPort())
        actor, prop = self.add_actor(mapper)
        prop.SetColor(Color(color).float_rgb)
        prop.SetOpacity(opacity)
        prop.SetLineWidth(line_width)

        return actor

    def update_scalar_bar_range(self, clim, name=None):
        """Update the value range of the active or named scalar bar.

        Parameters
        ----------
        clim : sequence[float]
            The new range of scalar bar. For example ``[-1, 2]``.

        name : str, optional
            The title of the scalar bar to update.

        """
        if isinstance(clim, (float, int)):
            clim = [-clim, clim]
        if len(clim) != 2:
            raise TypeError('clim argument must be a length 2 iterable of values: (min, max).')
        if name is None:
            if not hasattr(self, 'mapper'):
                raise AttributeError('This plotter does not have an active mapper.')
            self.mapper.scalar_range = clim
            return

        try:
            # use the name to find the desired actor
            for mh in self.scalar_bars._scalar_bar_mappers[name]:
                mh.scalar_range = clim
        except KeyError:
            raise ValueError(f'Name ({name!r}) not valid/not found in this plotter.') from None

    def clear_actors(self):
        """Clear actors from all renderers."""
        self.renderers.clear_actors()

    def clear(self):
        """Clear plot by removing all actors and properties.

        Examples
        --------
        >>> import pyvista
        >>> plotter = pyvista.Plotter()
        >>> actor = plotter.add_mesh(pyvista.Sphere())
        >>> plotter.clear()
        >>> plotter.renderer.actors
        {}

        """
        self.renderers.clear()
        self.scalar_bars.clear()
        self.mesh = None
        self.mapper = None

    def link_views(self, views=0):
        """Link the views' cameras.

        Parameters
        ----------
        views : int | tuple | list, default: 0
            If ``views`` is int, link the views to the given view
            index or if ``views`` is a tuple or a list, link the given
            views cameras.

        Examples
        --------
        Not linked view case.

        >>> import pyvista
        >>> from pyvista import demos
        >>> ocube = demos.orientation_cube()
        >>> pl = pyvista.Plotter(shape=(1, 2))
        >>> pl.subplot(0, 0)
        >>> _ = pl.add_mesh(ocube['cube'], show_edges=True)
        >>> _ = pl.add_mesh(ocube['x_p'], color='blue')
        >>> _ = pl.add_mesh(ocube['x_n'], color='blue')
        >>> _ = pl.add_mesh(ocube['y_p'], color='green')
        >>> _ = pl.add_mesh(ocube['y_n'], color='green')
        >>> _ = pl.add_mesh(ocube['z_p'], color='red')
        >>> _ = pl.add_mesh(ocube['z_n'], color='red')
        >>> pl.camera_position = 'yz'
        >>> pl.subplot(0, 1)
        >>> _ = pl.add_mesh(ocube['cube'], show_edges=True)
        >>> _ = pl.add_mesh(ocube['x_p'], color='blue')
        >>> _ = pl.add_mesh(ocube['x_n'], color='blue')
        >>> _ = pl.add_mesh(ocube['y_p'], color='green')
        >>> _ = pl.add_mesh(ocube['y_n'], color='green')
        >>> _ = pl.add_mesh(ocube['z_p'], color='red')
        >>> _ = pl.add_mesh(ocube['z_n'], color='red')
        >>> pl.show_axes()
        >>> pl.show()

        Linked view case.

        >>> pl = pyvista.Plotter(shape=(1, 2))
        >>> pl.subplot(0, 0)
        >>> _ = pl.add_mesh(ocube['cube'], show_edges=True)
        >>> _ = pl.add_mesh(ocube['x_p'], color='blue')
        >>> _ = pl.add_mesh(ocube['x_n'], color='blue')
        >>> _ = pl.add_mesh(ocube['y_p'], color='green')
        >>> _ = pl.add_mesh(ocube['y_n'], color='green')
        >>> _ = pl.add_mesh(ocube['z_p'], color='red')
        >>> _ = pl.add_mesh(ocube['z_n'], color='red')
        >>> pl.camera_position = 'yz'
        >>> pl.subplot(0, 1)
        >>> _ = pl.add_mesh(ocube['cube'], show_edges=True)
        >>> _ = pl.add_mesh(ocube['x_p'], color='blue')
        >>> _ = pl.add_mesh(ocube['x_n'], color='blue')
        >>> _ = pl.add_mesh(ocube['y_p'], color='green')
        >>> _ = pl.add_mesh(ocube['y_n'], color='green')
        >>> _ = pl.add_mesh(ocube['z_p'], color='red')
        >>> _ = pl.add_mesh(ocube['z_n'], color='red')
        >>> pl.show_axes()
        >>> pl.link_views()
        >>> pl.show()

        """
        if isinstance(views, (int, np.integer)):
            camera = self.renderers[views].camera
            camera_status = self.renderers[views].camera.is_set
            for renderer in self.renderers:
                renderer.camera = camera
                renderer.camera.is_set = camera_status
            return
        views = np.asarray(views)
        if np.issubdtype(views.dtype, np.integer):
            camera = self.renderers[views[0]].camera
            camera_status = self.renderers[views[0]].camera.is_set
            for view_index in views:
                self.renderers[view_index].camera = camera
                self.renderers[view_index].camera.is_set = camera_status
        else:
            raise TypeError(f'Expected type is int, list or tuple: {type(views)} is given')

    def unlink_views(self, views=None):
        """Unlink the views' cameras.

        Parameters
        ----------
        views : int | tuple | list, optional
            If ``views`` is None unlink all the views, if ``views``
            is int unlink the selected view's camera or if ``views``
            is a tuple or a list, unlink the given views cameras.

        """
        if views is None:
            for renderer in self.renderers:
                renderer.camera = Camera()
                renderer.reset_camera()
                renderer.camera.is_set = False
        elif isinstance(views, int):
            self.renderers[views].camera = Camera()
            self.renderers[views].reset_camera()
            self.renderers[views].camera.is_set = False
        elif isinstance(views, collections.abc.Iterable):
            for view_index in views:
                self.renderers[view_index].camera = Camera()
                self.renderers[view_index].reset_camera()
                self.renderers[view_index].cemera_set = False
        else:
            raise TypeError(f'Expected type is None, int, list or tuple: {type(views)} is given')

    @wraps(ScalarBars.add_scalar_bar)
    def add_scalar_bar(self, *args, **kwargs):  # numpydoc ignore=PR01,RT01
        """Wrap for ``ScalarBars.add_scalar_bar``."""
        # only render when the plotter has already been shown
        render = kwargs.get('render', None)
        if render is None:
            kwargs['render'] = not self._first_time

        # check if maper exists
        mapper = kwargs.get('mapper', None)
        if mapper is None:
            if not hasattr(self, 'mapper') or self.mapper is None:
                raise AttributeError('Mapper does not exist.  Add a mesh with scalars first.')
            kwargs['mapper'] = self.mapper

        # title can be the first and only arg
        if len(args):
            title = args[0]
        else:
            title = kwargs.get('title', '')
        if title is None:
            title = ''
        kwargs['title'] = title

        interactive = kwargs.get('interactive', None)
        if interactive is None:
            interactive = self._theme.interactive
            if self.shape != (1, 1):
                interactive = False
        elif interactive and self.shape != (1, 1):
            raise ValueError('Interactive scalar bars disabled for multi-renderer plots')
        # by default, use the plotter local theme
        kwargs.setdefault('theme', self._theme)
        return self.scalar_bars.add_scalar_bar(**kwargs)

    def update_scalars(self, scalars, mesh=None, render=True):
        """Update scalars of an object in the plotter.

        Parameters
        ----------
        scalars : sequence
            Scalars to replace existing scalars.

        mesh : vtk.PolyData | vtk.UnstructuredGrid, optional
            Object that has already been added to the Plotter.  If
            None, uses last added mesh.

        render : bool, default: True
            Force a render when True.
        """
        if mesh is None:
            mesh = self.mesh

        if isinstance(mesh, (collections.abc.Iterable, pyvista.MultiBlock)):
            # Recursive if need to update scalars on many meshes
            for m in mesh:
                self.update_scalars(scalars, mesh=m, render=False)
            if render:
                self.render()
            return

        if isinstance(scalars, str):
            # Grab scalars array if name given
            scalars = get_array(mesh, scalars)

        if scalars is None:
            if render:
                self.render()
            return

        if scalars.shape[0] == mesh.GetNumberOfPoints():
            data = mesh.GetPointData()
        elif scalars.shape[0] == mesh.GetNumberOfCells():
            data = mesh.GetCellData()
        else:
            raise_not_matching(scalars, mesh)

        vtk_scalars = data.GetScalars()
        if vtk_scalars is None:
            raise ValueError('No active scalars')
        s = convert_array(vtk_scalars)
        s[:] = scalars
        vtk_scalars.Modified()
        data.Modified()
        try:
            # Why are the points updated here? Not all datasets have points
            # and only the scalars array is modified by this function...
            mesh.GetPoints().Modified()
        except:
            pass

        if render:
            self.render()

    def update_coordinates(self, points, mesh=None, render=True):
        """Update the points of an object in the plotter.

        Parameters
        ----------
        points : np.ndarray
            Points to replace existing points.

        mesh : vtk.PolyData | vtk.UnstructuredGrid, optional
            Object that has already been added to the Plotter.  If ``None``, uses
            last added mesh.

        render : bool, default: True
            Force a render when True.
        """
        if mesh is None:
            mesh = self.mesh

        mesh.points = points

        # only render when the plotter has already been shown
        if render is None:
            render = not self._first_time

        if render:
            self.render()

    def _clear_ren_win(self):
        """Clear the render window."""
        # Not using `render_window` property here to enforce clean up
        if hasattr(self, 'ren_win'):
            self.ren_win.Finalize()
            del self.ren_win

    def close(self, render=False):
        """Close the render window.

        Parameters
        ----------
        render : bool
            Unused argument.

        """
        # optionally run just prior to exiting the plotter
        if self._before_close_callback is not None:
            self._before_close_callback(self)
            self._before_close_callback = None

        # must close out widgets first
        super().close()
        # Renderer has an axes widget, so close it
        self.renderers.close()
        self.renderers.remove_all_lights()

        # Grab screenshots of last render
        # self.last_image = self.screenshot(None, return_img=True)
        # self.last_image_depth = self.get_image_depth()

        # reset scalar bars
        self.scalar_bars.clear()
        self.mesh = None
        self.mapper = None

        # grab the display id before clearing the window
        # this is an experimental feature
        if KILL_DISPLAY:  # pragma: no cover
            disp_id = None
            if self.render_window is not None:
                disp_id = self.render_window.GetGenericDisplayId()
        self._clear_ren_win()

        if self.iren is not None:
            self.iren.close()
            if KILL_DISPLAY:  # pragma: no cover
                _kill_display(disp_id)
            self.iren = None

        if hasattr(self, 'text'):
            del self.text

        # end movie
        if hasattr(self, 'mwriter'):
            try:
                self.mwriter.close()
            except BaseException:
                pass

        # Remove the global reference to this plotter unless building the
        # gallery to allow it to collect.
        if not pyvista.BUILDING_GALLERY:
            if _ALL_PLOTTERS is not None:
                _ALL_PLOTTERS.pop(self._id_name, None)

        # this helps managing closed plotters
        self._closed = True

    def deep_clean(self):
        """Clean the plotter of the memory."""
        self.disable_picking()
        if hasattr(self, 'renderers'):
            self.renderers.deep_clean()
        self.mesh = None
        self.mapper = None
        self.volume = None
        self.text = None

    def add_text(
        self,
        text,
        position='upper_left',
        font_size=18,
        color=None,
        font=None,
        shadow=False,
        name=None,
        viewport=False,
        orientation=0.0,
        font_file=None,
        *,
        render=True,
    ):
        """Add text to plot object in the top left corner by default.

        Parameters
        ----------
        text : str
            The text to add the rendering.

        position : str | sequence[float], default: "upper_left"
            Position to place the bottom left corner of the text box.
            If tuple is used, the position of the text uses the pixel
            coordinate system (default). In this case,
            it returns a more general `vtkOpenGLTextActor`.
            If string name is used, it returns a `vtkCornerAnnotation`
            object normally used for fixed labels (like title or xlabel).
            Default is to find the top left corner of the rendering window
            and place text box up there. Available position: ``'lower_left'``,
            ``'lower_right'``, ``'upper_left'``, ``'upper_right'``,
            ``'lower_edge'``, ``'upper_edge'``, ``'right_edge'``, and
            ``'left_edge'``.

        font_size : float, default: 18
            Sets the size of the title font.

        color : ColorLike, optional
            Either a string, RGB list, or hex color string.  For example:

            * ``color='white'``
            * ``color='w'``
            * ``color=[1.0, 1.0, 1.0]``
            * ``color='#FFFFFF'``

            Defaults to :attr:`pyvista.global_theme.font.color <pyvista.plotting.themes._Font.color>`.

        font : str, default: 'arial'
            Font name may be ``'courier'``, ``'times'``, or ``'arial'``.
            This is ignored if the `font_file` is set.

        shadow : bool, default: False
            Adds a black shadow to the text.

        name : str, optional
            The name for the added actor so that it can be easily updated.
            If an actor of this name already exists in the rendering window, it
            will be replaced by the new actor.

        viewport : bool, default: False
            If ``True`` and position is a tuple of float, uses the
            normalized viewport coordinate system (values between 0.0
            and 1.0 and support for HiDPI).

        orientation : float, default: 0.0
            Angle orientation of text counterclockwise in degrees.  The text
            is rotated around an anchor point that may be on the edge or
            corner of the text.  The default is horizontal (0.0 degrees).

        font_file : str, default: None
            The absolute file path to a local file containing a freetype
            readable font.

        render : bool, default: True
            Force a render when ``True``.

        Returns
        -------
        vtk.vtkTextActor
            Text actor added to plot.

        Examples
        --------
        Add blue text to the upper right of the plotter.

        >>> import pyvista
        >>> pl = pyvista.Plotter()
        >>> actor = pl.add_text(
        ...     'Sample Text',
        ...     position='upper_right',
        ...     color='blue',
        ...     shadow=True,
        ...     font_size=26,
        ... )
        >>> pl.show()

        Add text and use a custom freetype readable font file.

        >>> pl = pyvista.Plotter()
        >>> actor = pl.add_text(
        ...     'Text',
        ...     font_file='/home/user/Mplus2-Regular.ttf',
        ... )  # doctest:+SKIP


        """
        if font_size is None:
            font_size = self._theme.font.size
        if position is None:
            # Set the position of the text to the top left corner
            window_size = self.window_size
            x = (window_size[0] * 0.02) / self.shape[0]
            y = (window_size[1] * 0.85) / self.shape[0]
            position = [x, y]
        text_prop = TextProperty(
            color=color,
            font_family=font,
            orientation=orientation,
            font_file=font_file,
            shadow=shadow,
        )
        if isinstance(position, (int, str, bool)):
            self.text = CornerAnnotation(position, text, linear_font_scale_factor=font_size // 2)
        else:
            self.text = Text(text=text, position=position)
            if viewport:
                self.text.GetActualPositionCoordinate().SetCoordinateSystemToNormalizedViewport()
                self.text.GetActualPosition2Coordinate().SetCoordinateSystemToNormalizedViewport()
            text_prop.font_size = int(font_size * 2)
        self.text.prop = text_prop
        self.add_actor(self.text, reset_camera=False, name=name, pickable=False, render=render)
        return self.text

    def open_movie(self, filename, framerate=24, quality=5, **kwargs):
        """Establish a connection to the ffmpeg writer.

        Requires ``imageio`` to be installed.

        Parameters
        ----------
        filename : str
            Filename of the movie to open.  Filename should end in mp4,
            but other filetypes may be supported.  See :func:`imageio.get_writer()
            <imageio.v2.get_writer>`.

        framerate : int, default: 24
            Frames per second.

        quality : int, default: 5
            Quality 10 is the top possible quality for any codec. The
            range is ``0 - 10``.  Higher quality leads to a larger file.

        **kwargs : dict, optional
            See the documentation for :func:`imageio.get_writer()
            <imageio.v2.get_writer>` for additional kwargs.

        Notes
        -----
        See the documentation for :func:`imageio.get_writer() <imageio.v2.get_writer>`.

        Examples
        --------
        Open a MP4 movie and set the quality to maximum.

        >>> import pyvista
        >>> pl = pyvista.Plotter
        >>> pl.open_movie('movie.mp4', quality=10)  # doctest:+SKIP

        """
        try:
            from imageio import get_writer
        except ModuleNotFoundError:  # pragma: no cover
            raise ModuleNotFoundError(
                'Install imageio to use `open_movie` with:\n\n   pip install imageio'
            ) from None

        if isinstance(pyvista.FIGURE_PATH, str) and not os.path.isabs(filename):
            filename = os.path.join(pyvista.FIGURE_PATH, filename)
        self.mwriter = get_writer(filename, fps=framerate, quality=quality, **kwargs)

    def open_gif(
        self,
        filename,
        loop=0,
        fps=10,
        palettesize=256,
        subrectangles=False,
        **kwargs,
    ):
        """Open a gif file.

        Requires ``imageio`` to be installed.

        Parameters
        ----------
        filename : str
            Filename of the gif to open.  Filename must end in ``"gif"``.

        loop : int, default: 0
            The number of iterations. Default value of 0 loops indefinitely.

        fps : float, default: 10
            The number of frames per second. If duration is not given, the
            duration for each frame is set to 1/fps.

        palettesize : int, default: 256
            The number of colors to quantize the image to. Is rounded to the
            nearest power of two. Must be between 2 and 256.

        subrectangles : bool, default: False
            If ``True``, will try and optimize the GIF by storing only the rectangular
            parts of each frame that change with respect to the previous.

            .. note::
               Setting this to ``True`` may help reduce jitter in colorbars.

        **kwargs : dict, optional
            See the documentation for :func:`imageio.get_writer() <imageio.v2.get_writer>`
            for additional kwargs.

        Notes
        -----
        Consider using `pygifsicle
        <https://github.com/LucaCappelletti94/pygifsicle>`_ to reduce the final
        size of the gif. See `Optimizing a GIF using pygifsicle
        <https://imageio.readthedocs.io/en/stable/examples.html#optimizing-a-gif-using-pygifsicle>`_.

        Examples
        --------
        Open a gif file, setting the framerate to 8 frames per second and
        reducing the colorspace to 64.

        >>> import pyvista
        >>> pl = pyvista.Plotter()
        >>> pl.open_gif(
        ...     'movie.gif', fps=8, palettesize=64
        ... )  # doctest:+SKIP

        See :ref:`gif_movie_example` for a full example using this method.

        """
        try:
            from imageio import __version__, get_writer
        except ModuleNotFoundError:  # pragma: no cover
            raise ModuleNotFoundError(
                'Install imageio to use `open_gif` with:\n\n   pip install imageio'
            ) from None

        if filename[-3:] != 'gif':
            raise ValueError('Unsupported filetype.  Must end in .gif')
        if isinstance(pyvista.FIGURE_PATH, str) and not os.path.isabs(filename):
            filename = os.path.join(pyvista.FIGURE_PATH, filename)
        self._gif_filename = os.path.abspath(filename)

        kwargs['mode'] = 'I'
        kwargs['loop'] = loop
        kwargs['palettesize'] = palettesize
        kwargs['subrectangles'] = subrectangles
        if scooby.meets_version(__version__, '2.28.1'):
            kwargs['duration'] = 1000 * 1 / fps
        else:  # pragma: no cover
            kwargs['fps'] = fps

        self.mwriter = get_writer(filename, **kwargs)

    def write_frame(self):
        """Write a single frame to the movie file.

        Examples
        --------
        >>> import pyvista
        >>> plotter = pyvista.Plotter()
        >>> plotter.open_movie(filename)  # doctest:+SKIP
        >>> plotter.add_mesh(pyvista.Sphere())  # doctest:+SKIP
        >>> plotter.write_frame()  # doctest:+SKIP

        See :ref:`movie_example` for a full example using this method.

        """
        # if off screen, show has not been called and we must render
        # before extracting an image
        if self._first_time:
            self._on_first_render_request()
            self.render()

        if not hasattr(self, 'mwriter'):
            raise RuntimeError('This plotter has not opened a movie or GIF file.')
        self.update()
        self.mwriter.append_data(self.image)

    def get_image_depth(self, fill_value=np.nan, reset_camera_clipping_range=True):
        """Return a depth image representing current render window.

        Parameters
        ----------
        fill_value : float, default: numpy.nan
            Fill value for points in image that do not include objects
            in scene.  To not use a fill value, pass ``None``.

        reset_camera_clipping_range : bool, default: True
            Reset the camera clipping range to include data in view.

        Returns
        -------
        numpy.ndarray
            Image of depth values from camera orthogonal to image
            plane.

        Notes
        -----
        Values in image_depth are negative to adhere to a
        right-handed coordinate system.

        Examples
        --------
        >>> import pyvista
        >>> plotter = pyvista.Plotter()
        >>> actor = plotter.add_mesh(pyvista.Sphere())
        >>> plotter.show()
        >>> zval = plotter.get_image_depth()

        """
        # allow no render window
        if self.render_window is None and self.last_image_depth is not None:
            zval = self.last_image_depth.copy()
            if fill_value is not None:
                zval[self._image_depth_null] = fill_value
            return zval

        self._check_rendered()
        self._check_has_ren_win()

        # Ensure points in view are within clipping range of renderer?
        if reset_camera_clipping_range:
            self.renderer.ResetCameraClippingRange()

        # Get the z-buffer image
        ifilter = _vtk.vtkWindowToImageFilter()
        ifilter.SetInput(self.render_window)
        ifilter.SetScale(self.image_scale)
        ifilter.ReadFrontBufferOff()
        ifilter.SetInputBufferTypeToZBuffer()
        zbuff = run_image_filter(ifilter)[:, :, 0]

        # Convert z-buffer values to depth from camera
        with warnings.catch_warnings():
            warnings.filterwarnings('ignore')
            near, far = self.camera.clipping_range
            if self.camera.parallel_projection:
                zval = (zbuff - near) / (far - near)
            else:
                zval = 2 * near * far / ((zbuff - 0.5) * 2 * (far - near) - near - far)

            # Consider image values outside clipping range as nans
            self._image_depth_null = np.logical_or(zval < -far, np.isclose(zval, -far))

        if fill_value is not None:
            zval[self._image_depth_null] = fill_value

        return zval

    def add_lines(self, lines, color='w', width=5, label=None, name=None, connected=False):
        """Add lines to the plotting object.

        Parameters
        ----------
        lines : np.ndarray
            Points representing line segments.  For example, two line
            segments would be represented as ``np.array([[0, 1, 0],
            [1, 0, 0], [1, 1, 0], [2, 0, 0]])``.

        color : ColorLike, default: 'w'
            Either a string, rgb list, or hex color string.  For example:

            * ``color='white'``
            * ``color='w'``
            * ``color=[1.0, 1.0, 1.0]``
            * ``color='#FFFFFF'``

        width : float, default: 5
            Thickness of lines.

        label : str, default: None
            String label to use when adding a legend to the scene with
            :func:`pyvista.Plotter.add_legend`.

        name : str, default: None
            The name for the added actor so that it can be easily updated.
            If an actor of this name already exists in the rendering window, it
            will be replaced by the new actor.

        connected : bool, default: False
            Treat ``lines`` as points representing a series of *connected* lines.
            For example, two connected line segments would be represented as
            ``np.array([[0, 0, 0], [1, 0, 0], [1, 1, 0]])``. If ``False``, an *even*
            number of points must be passed to ``lines``, and the lines need not be
            connected.


        Returns
        -------
        vtk.vtkActor
            Lines actor.

        Examples
        --------
        Plot two lines.

        >>> import numpy as np
        >>> import pyvista
        >>> pl = pyvista.Plotter()
        >>> points = np.array([[0, 1, 0], [1, 0, 0], [1, 1, 0], [2, 0, 0]])
        >>> actor = pl.add_lines(points, color='purple', width=3)
        >>> pl.camera_position = 'xy'
        >>> pl.show()

        Adding lines with ``connected=True`` will add a series of connected
        line segments.

        >>> pl = pyvista.Plotter()
        >>> points = np.array([[0, 1, 0], [1, 0, 0], [1, 1, 0], [2, 0, 0]])
        >>> actor = pl.add_lines(
        ...     points, color='purple', width=3, connected=True
        ... )
        >>> pl.camera_position = 'xy'
        >>> pl.show()

        """
        if not isinstance(lines, np.ndarray):
            raise TypeError('Input should be an array of point segments')

        lines = (
            pyvista.lines_from_points(lines)
            if connected
            else pyvista.line_segments_from_points(lines)
        )

        actor = Actor(mapper=DataSetMapper(lines))
        actor.prop.line_width = width
        actor.prop.show_edges = True
        actor.prop.edge_color = color
        actor.prop.color = color
        actor.prop.lighting = False

        # legend label
        if label:
            if not isinstance(label, str):
                raise TypeError('Label must be a string')
            addr = actor.GetAddressAsString("")
            self.renderer._labels[addr] = [lines, label, Color(color)]

        # Add to renderer
        self.add_actor(actor, reset_camera=False, name=name, pickable=False)
        return actor

    @wraps(ScalarBars.remove_scalar_bar)
    def remove_scalar_bar(self, *args, **kwargs):  # numpydoc ignore=PR01,RT01
        """Remove the active scalar bar."""
        self.scalar_bars.remove_scalar_bar(*args, **kwargs)

    def add_point_labels(
        self,
        points,
        labels,
        italic=False,
        bold=True,
        font_size=None,
        text_color=None,
        font_family=None,
        shadow=False,
        show_points=True,
        point_color=None,
        point_size=None,
        name=None,
        shape_color='grey',
        shape='rounded_rect',
        fill_shape=True,
        margin=3,
        shape_opacity=1.0,
        pickable=False,
        render_points_as_spheres=False,
        tolerance=0.001,
        reset_camera=None,
        always_visible=False,
        render=True,
    ):
        """Create a point actor with one label from list labels assigned to each point.

        Parameters
        ----------
        points : sequence | pyvista.DataSet | vtk.vtkAlgorithm
            An ``n x 3`` sequence points or :class:`pyvista.DataSet` with
            points or mesh-producing algorithm.

        labels : list | str
            List of labels.  Must be the same length as points. If a
            string name is given with a :class:`pyvista.DataSet` input for
            points, then these are fetched.

        italic : bool, default: False
            Italicises title and bar labels.

        bold : bool, default: True
            Bolds title and bar labels.

        font_size : float, optional
            Sets the size of the title font.

        text_color : ColorLike, optional
            Color of text. Either a string, RGB sequence, or hex color string.

            * ``text_color='white'``
            * ``text_color='w'``
            * ``text_color=[1.0, 1.0, 1.0]``
            * ``text_color='#FFFFFF'``

        font_family : str, optional
            Font family.  Must be either ``'courier'``, ``'times'``,
            or ``'arial``.

        shadow : bool, default: False
            Adds a black shadow to the text.

        show_points : bool, default: True
            Controls if points are visible.

        point_color : ColorLike, optional
            Either a string, rgb list, or hex color string.  One of
            the following.

            * ``point_color='white'``
            * ``point_color='w'``
            * ``point_color=[1.0, 1.0, 1.0]``
            * ``point_color='#FFFFFF'``

        point_size : float, optional
            Size of points if visible.

        name : str, optional
            The name for the added actor so that it can be easily
            updated.  If an actor of this name already exists in the
            rendering window, it will be replaced by the new actor.

        shape_color : ColorLike, default: "grey"
            Color of shape (if visible).  Either a string, rgb
            sequence, or hex color string.

        shape : str, default: "rounded_rect"
            The string name of the shape to use. Options are ``'rect'`` or
            ``'rounded_rect'``. If you want no shape, pass ``None``.

        fill_shape : bool, default: True
            Fill the shape with the ``shape_color``. Outlines if ``False``.

        margin : int, default: 3
            The size of the margin on the label background shape.

        shape_opacity : float, default: 1.0
            The opacity of the shape in the range of ``[0, 1]``.

        pickable : bool, default: False
            Set whether this actor is pickable.

        render_points_as_spheres : bool, default: False
            Render points as spheres rather than dots.

        tolerance : float, default: 0.001
            A tolerance to use to determine whether a point label is
            visible.  A tolerance is usually required because the
            conversion from world space to display space during
            rendering introduces numerical round-off.

        reset_camera : bool, optional
            Reset the camera after adding the points to the scene.

        always_visible : bool, default: False
            Skip adding the visibility filter.

        render : bool, default: True
            Force a render when ``True``.

        Returns
        -------
        vtk.vtkActor2D
            VTK label actor.  Can be used to change properties of the labels.

        Examples
        --------
        >>> import numpy as np
        >>> import pyvista
        >>> pl = pyvista.Plotter()
        >>> points = np.array(
        ...     [[0.0, 0.0, 0.0], [1.0, 1.0, 0.0], [2.0, 0.0, 0.0]]
        ... )
        >>> labels = ['Point A', 'Point B', 'Point C']
        >>> actor = pl.add_point_labels(
        ...     points,
        ...     labels,
        ...     italic=True,
        ...     font_size=20,
        ...     point_color='red',
        ...     point_size=20,
        ...     render_points_as_spheres=True,
        ...     always_visible=True,
        ...     shadow=True,
        ... )
        >>> pl.camera_position = 'xy'
        >>> pl.show()

        """
        if font_family is None:
            font_family = self._theme.font.family
        if font_size is None:
            font_size = self._theme.font.size
        point_color = Color(point_color, default_color=self._theme.color)

        if isinstance(points, (list, tuple)):
            points = np.array(points)

        if isinstance(points, np.ndarray):
            points = pyvista.PolyData(points)  # Cast to poly data
        elif not is_pyvista_dataset(points) and not isinstance(points, _vtk.vtkAlgorithm):
            raise TypeError(f'Points type not usable: {type(points)}')
        points, algo = algorithm_to_mesh_handler(points)
        if algo is not None:
            if pyvista.vtk_version_info < (9, 1):  # pragma: no cover
                from pyvista.core.errors import VTKVersionError

                raise VTKVersionError(
                    'To use vtkAlgorithms with `add_point_labels` requires VTK 9.1 or later.'
                )
            # Extract points filter
            pc_algo = _vtk.vtkConvertToPointCloud()
            set_algorithm_input(pc_algo, algo)
            algo = pc_algo

        if name is None:
            name = f'{type(points).__name__}({points.memory_address})'

        hier = _vtk.vtkPointSetToLabelHierarchy()
        if not isinstance(labels, str):
            if algo is not None:
                raise TypeError(
                    'If using a vtkAlgorithm input, the labels must be a named array on the dataset.'
                )
            points = pyvista.PolyData(points.points)
            if len(points.points) != len(labels):
                raise ValueError('There must be one label for each point')
            vtklabels = _vtk.vtkStringArray()
            vtklabels.SetName('labels')
            for item in labels:
                vtklabels.InsertNextValue(str(item))
            points.GetPointData().AddArray(vtklabels)
            hier.SetLabelArrayName('labels')
        else:
            # Make sure PointData
            if labels not in points.point_data:
                raise ValueError(f'Array {labels!r} not found in point data.')
            hier.SetLabelArrayName(labels)

        if always_visible:
            set_algorithm_input(hier, algo or points)
        else:
            # Only show visible points
            vis_points = _vtk.vtkSelectVisiblePoints()
            set_algorithm_input(vis_points, algo or points)
            vis_points.SetRenderer(self.renderer)
            vis_points.SetTolerance(tolerance)

            hier.SetInputConnection(vis_points.GetOutputPort())

        # create label mapper
        labelMapper = _vtk.vtkLabelPlacementMapper()
        labelMapper.SetInputConnection(hier.GetOutputPort())
        if not isinstance(shape, str):
            labelMapper.SetShapeToNone()
        elif shape.lower() in 'rect':
            labelMapper.SetShapeToRect()
        elif shape.lower() in 'rounded_rect':
            labelMapper.SetShapeToRoundedRect()
        else:
            raise ValueError(f'Shape ({shape}) not understood')
        if fill_shape:
            labelMapper.SetStyleToFilled()
        else:
            labelMapper.SetStyleToOutline()
        labelMapper.SetBackgroundColor(Color(shape_color).float_rgb)
        labelMapper.SetBackgroundOpacity(shape_opacity)
        labelMapper.SetMargin(margin)

        textprop = hier.GetTextProperty()
        textprop.SetItalic(italic)
        textprop.SetBold(bold)
        textprop.SetFontSize(font_size)
        textprop.SetFontFamily(parse_font_family(font_family))
        textprop.SetColor(Color(text_color, default_color=self._theme.font.color).float_rgb)
        textprop.SetShadow(shadow)

        self.remove_actor(f'{name}-points', reset_camera=False)
        self.remove_actor(f'{name}-labels', reset_camera=False)

        # add points
        if show_points:
            self.add_mesh(
                algo or points,
                color=point_color,
                point_size=point_size,
                name=f'{name}-points',
                pickable=pickable,
                render_points_as_spheres=render_points_as_spheres,
                reset_camera=reset_camera,
                render=render,
            )

        label_actor = _vtk.vtkActor2D()
        label_actor.SetMapper(labelMapper)
        self.add_actor(label_actor, reset_camera=False, name=f'{name}-labels', pickable=False)
        return label_actor

    def add_point_scalar_labels(self, points, labels, fmt=None, preamble='', **kwargs):
        """Label the points from a dataset with the values of their scalars.

        Wrapper for :func:`pyvista.Plotter.add_point_labels`.

        Parameters
        ----------
        points : sequence[float] | np.ndarray | pyvista.DataSet
            An ``n x 3`` numpy.ndarray or pyvista dataset with points.

        labels : list | str
            List of scalars of labels.  Must be the same length as points. If a
            string name is given with a :class:`pyvista.DataSet` input for
            points, then these are fetched.

        fmt : str, optional
            String formatter used to format numerical data.

        preamble : str, default: ""
            Text before the start of each label.

        **kwargs : dict, optional
            Keyword arguments passed to
            :func:`pyvista.Plotter.add_point_labels`.

        Returns
        -------
        vtk.vtkActor2D
            VTK label actor.  Can be used to change properties of the labels.

        """
        if not is_pyvista_dataset(points):
            points, _ = _coerce_pointslike_arg(points, copy=False)
        if not isinstance(labels, (str, list)):
            raise TypeError(
                'labels must be a string name of the scalars array to use or list of scalars'
            )
        if fmt is None:
            fmt = self._theme.font.fmt
        if fmt is None:
            fmt = '%.6e'
        if isinstance(points, np.ndarray):
            scalars = labels
        elif is_pyvista_dataset(points):
            scalars = points.point_data[labels]
        phrase = f'{preamble} {fmt}'
        labels = [phrase % val for val in scalars]
        return self.add_point_labels(points, labels, **kwargs)

    def add_points(self, points, style='points', **kwargs):
        """Add points to a mesh.

        Parameters
        ----------
        points : numpy.ndarray or pyvista.DataSet
            Array of points or the points from a pyvista object.

        style : str, default: 'points'
            Visualization style of the mesh.  One of the following:
            ``style='points'``, ``style='points_gaussian'``.
            ``'points_gaussian'`` can be controlled with the ``emissive`` and
            ``render_points_as_spheres`` options.

        **kwargs : dict, optional
            See :func:`pyvista.Plotter.add_mesh` for optional
            keyword arguments.

        Returns
        -------
        pyvista.Actor
            Actor of the mesh.

        Examples
        --------
        Add a numpy array of points to a mesh.

        >>> import numpy as np
        >>> import pyvista
        >>> points = np.random.random((10, 3))
        >>> pl = pyvista.Plotter()
        >>> actor = pl.add_points(
        ...     points, render_points_as_spheres=True, point_size=100.0
        ... )
        >>> pl.show()

        Plot using the ``'points_gaussian'`` style

        >>> points = np.random.random((10, 3))
        >>> pl = pyvista.Plotter()
        >>> actor = pl.add_points(points, style='points_gaussian')
        >>> pl.show()

        """
        if style not in ['points', 'points_gaussian']:
            raise ValueError(
                f'Invalid style {style} for add_points. Should be either "points" or '
                '"points_gaussian".'
            )
        return self.add_mesh(points, style=style, **kwargs)

    def add_arrows(self, cent, direction, mag=1, **kwargs):
        """Add arrows to the plotter.

        Parameters
        ----------
        cent : np.ndarray
            Array of centers.

        direction : np.ndarray
            Array of direction vectors.

        mag : float, optional
            Amount to scale the direction vectors.

        **kwargs : dict, optional
            See :func:`pyvista.Plotter.add_mesh` for optional
            keyword arguments.

        Returns
        -------
        pyvista.Actor
            Actor of the arrows.

        Examples
        --------
        Plot a random field of vectors and save a screenshot of it.

        >>> import numpy as np
        >>> import pyvista
        >>> cent = np.random.random((10, 3))
        >>> direction = np.random.random((10, 3))
        >>> plotter = pyvista.Plotter()
        >>> _ = plotter.add_arrows(cent, direction, mag=2)
        >>> plotter.show()

        """
        if cent.shape != direction.shape:  # pragma: no cover
            raise ValueError('center and direction arrays must have the same shape')

        direction = direction.copy()
        if cent.ndim != 2:
            cent = cent.reshape((-1, 3))

        if direction.ndim != 2:
            direction = direction.reshape((-1, 3))

        if mag != 1:
            direction = direction * mag

        pdata = pyvista.vector_poly_data(cent, direction)
        # Create arrow object
        arrow = _vtk.vtkArrowSource()
        arrow.Update()
        glyph3D = _vtk.vtkGlyph3D()
        glyph3D.SetSourceData(arrow.GetOutput())
        glyph3D.SetInputData(pdata)
        glyph3D.SetVectorModeToUseVector()
        glyph3D.Update()

        arrows = wrap(glyph3D.GetOutput())
        return self.add_mesh(arrows, **kwargs)

    @staticmethod
    def _save_image(image, filename, return_img):
        """Save to file and/or return a NumPy image array.

        This is an internal helper.

        """
        if not image.size:
            raise ValueError('Empty image. Have you run plot() first?')
        # write screenshot to file if requested
        if isinstance(filename, (str, pathlib.Path, io.BytesIO)):
            from PIL import Image

            if isinstance(filename, (str, pathlib.Path)):
                filename = pathlib.Path(filename)
                if isinstance(pyvista.FIGURE_PATH, str) and not filename.is_absolute():
                    filename = pathlib.Path(os.path.join(pyvista.FIGURE_PATH, filename))
                if not filename.suffix:
                    filename = filename.with_suffix('.png')
                elif filename.suffix not in SUPPORTED_FORMATS:
                    raise ValueError(
                        f'Unsupported extension {filename.suffix}\n'
                        f'Must be one of the following: {SUPPORTED_FORMATS}'
                    )
                filename = os.path.abspath(os.path.expanduser(str(filename)))
                Image.fromarray(image).save(filename)
            else:
                Image.fromarray(image).save(filename, format="PNG")
        # return image array if requested
        if return_img:
            return image

    def save_graphic(self, filename, title='PyVista Export', raster=True, painter=True):
        """Save a screenshot of the rendering window as a graphic file.

        This can be helpful for publication documents.

        The supported formats are:

        * ``'.svg'``
        * ``'.eps'``
        * ``'.ps'``
        * ``'.pdf'``
        * ``'.tex'``

        Parameters
        ----------
        filename : str
            Path to fsave the graphic file to.

        title : str, default: "PyVista Export"
            Title to use within the file properties.

        raster : bool, default: True
            Attempt to write 3D properties as a raster image.

        painter : bool, default: True
            Configure the exporter to expect a painter-ordered 2D
            rendering, that is, a rendering at a fixed depth where
            primitives are drawn from the bottom up.

        Examples
        --------
        >>> import pyvista
        >>> from pyvista import examples
        >>> pl = pyvista.Plotter()
        >>> _ = pl.add_mesh(examples.load_airplane(), smooth_shading=True)
        >>> _ = pl.add_background_image(examples.mapfile)
        >>> pl.save_graphic("img.svg")  # doctest:+SKIP

        """
        from vtkmodules.vtkIOExportGL2PS import vtkGL2PSExporter

        if self.render_window is None:
            raise AttributeError('This plotter is closed and unable to save a screenshot.')
        if self._first_time:
            self._on_first_render_request()
            self.render()
        if isinstance(pyvista.FIGURE_PATH, str) and not os.path.isabs(filename):
            filename = os.path.join(pyvista.FIGURE_PATH, filename)
        filename = os.path.abspath(os.path.expanduser(filename))
        extension = pyvista.core.utilities.fileio.get_ext(filename)

        writer = vtkGL2PSExporter()
        modes = {
            '.svg': writer.SetFileFormatToSVG,
            '.eps': writer.SetFileFormatToEPS,
            '.ps': writer.SetFileFormatToPS,
            '.pdf': writer.SetFileFormatToPDF,
            '.tex': writer.SetFileFormatToTeX,
        }
        if extension not in modes:
            raise ValueError(
                f"Extension ({extension}) is an invalid choice.\n\n"
                f"Valid options include: {', '.join(modes.keys())}"
            )
        writer.CompressOff()
        writer.SetFilePrefix(filename.replace(extension, ''))
        writer.SetInput(self.render_window)
        modes[extension]()
        writer.SetTitle(title)
        writer.SetWrite3DPropsAsRasterImage(raster)
        if painter:
            writer.UsePainterSettings()
        writer.Update()

    def screenshot(
        self,
        filename=None,
        transparent_background=None,
        return_img=True,
        window_size=None,
        scale=None,
    ):
        """Take screenshot at current camera position.

        Parameters
        ----------
        filename : str | pathlib.Path | io.BytesIO, optional
            Location to write image to.  If ``None``, no image is written.

        transparent_background : bool, optional
            Whether to make the background transparent.  The default is
            looked up on the plotter's theme.

        return_img : bool, default: True
            If ``True``, a :class:`numpy.ndarray` of the image will be
            returned.

        window_size : sequence[int], optional
            Set the plotter's size to this ``(width, height)`` before
            taking the screenshot.

        scale : int, optional
            Set the factor to scale the window size to make a higher
            resolution image. If ``None`` this will use the ``image_scale``
            property on this plotter which defaults to one.

        Returns
        -------
        numpy.ndarray
            Array containing pixel RGB and alpha.  Sized:

            * [Window height x Window width x 3] if
              ``transparent_background`` is set to ``False``.
            * [Window height x Window width x 4] if
              ``transparent_background`` is set to ``True``.

        Examples
        --------
        >>> import pyvista
        >>> sphere = pyvista.Sphere()
        >>> plotter = pyvista.Plotter(off_screen=True)
        >>> actor = plotter.add_mesh(sphere)
        >>> plotter.screenshot('screenshot.png')  # doctest:+SKIP

        """
        with self.window_size_context(window_size):
            # configure image filter
            if transparent_background is None:
                transparent_background = self._theme.transparent_background
            self.image_transparent_background = transparent_background

            # This if statement allows you to save screenshots of closed plotters
            # This is needed for the sphinx-gallery to work
            if self.render_window is None:
                # If plotter has been closed...
                # check if last_image exists
                if self.last_image is not None:
                    # Save last image
                    if scale is not None:
                        warnings.warn(
                            'This plotter is closed and cannot be scaled. Using the last saved image. Try using the `image_scale` property directly.'
                        )
                    return self._save_image(self.last_image, filename, return_img)
                # Plotter hasn't been rendered or was improperly closed
                raise RuntimeError('This plotter is closed and unable to save a screenshot.')

            if self._first_time and not self.off_screen:
                raise RuntimeError(
                    "Nothing to screenshot - call .show first or use the off_screen argument"
                )

            # if off screen, show has not been called and we must render
            # before extracting an image
            if self._first_time:
                self._on_first_render_request()
                self.render()

            with self.image_scale_context(scale):
                self._make_render_window_current()
                return self._save_image(self.image, filename, return_img)

    @wraps(Renderers.set_background)
    def set_background(self, *args, **kwargs):  # numpydoc ignore=PR01,RT01
        """Wrap ``Renderers.set_background``."""
        self.renderers.set_background(*args, **kwargs)

    @wraps(Renderers.set_color_cycler)
    def set_color_cycler(self, *args, **kwargs):  # numpydoc ignore=PR01,RT01
        """Wrap ``Renderers.set_color_cycler``."""
        self.renderers.set_color_cycler(*args, **kwargs)

    def generate_orbital_path(self, factor=3.0, n_points=20, viewup=None, shift=0.0):
        """Generate an orbital path around the data scene.

        Parameters
        ----------
        factor : float, default: 3.0
            A scaling factor when building the orbital extent.

        n_points : int, default: 20
            Number of points on the orbital path.

        viewup : sequence[float], optional
            The normal to the orbital plane.

        shift : float, default: 0.0
            Shift the plane up/down from the center of the scene by
            this amount.

        Returns
        -------
        pyvista.PolyData
            PolyData containing the orbital path.

        Examples
        --------
        Generate an orbital path around a sphere.

        >>> import pyvista
        >>> plotter = pyvista.Plotter()
        >>> _ = plotter.add_mesh(pyvista.Sphere())
        >>> viewup = [0, 0, 1]
        >>> orbit = plotter.generate_orbital_path(
        ...     factor=2.0, n_points=50, shift=0.0, viewup=viewup
        ... )

        See :ref:`orbiting_example` for a full example using this method.

        """
        if viewup is None:
            viewup = self._theme.camera['viewup']
        center = np.array(self.center)
        bnds = np.array(self.bounds)
        radius = (bnds[1] - bnds[0]) * factor
        y = (bnds[3] - bnds[2]) * factor
        if y > radius:
            radius = y
        center += np.array(viewup) * shift
        return pyvista.Polygon(center=center, radius=radius, normal=viewup, n_sides=n_points)

    def fly_to(self, point):
        """Move the current camera's focal point to a position point.

        The movement is animated over the number of frames specified in
        NumberOfFlyFrames. The LOD desired frame rate is used.

        Parameters
        ----------
        point : sequence[float]
            Point to fly to in the form of ``(x, y, z)``.

        """
        self.iren.fly_to(self.renderer, point)

    def orbit_on_path(
        self,
        path=None,
        focus=None,
        step=0.5,
        viewup=None,
        write_frames=False,
        threaded=False,
        progress_bar=False,
    ):
        """Orbit on the given path focusing on the focus point.

        Parameters
        ----------
        path : pyvista.PolyData
            Path of orbital points. The order in the points is the order of
            travel.

        focus : sequence[float], optional
            The point of focus the camera. For example ``(0.0, 0.0, 0.0)``.

        step : float, default: 0.5
            The timestep between flying to each camera position. Ignored when
            ``plotter.off_screen = True``.

        viewup : sequence[float], optional
            The normal to the orbital plane.

        write_frames : bool, default: False
            Assume a file is open and write a frame on each camera
            view during the orbit.

        threaded : bool, default: False
            Run this as a background thread.  Generally used within a
            GUI (i.e. PyQt).

        progress_bar : bool, default: False
            Show the progress bar when proceeding through the path.
            This can be helpful to show progress when generating
            movies with ``off_screen=True``.

        Examples
        --------
        Plot an orbit around the earth.  Save the gif as a temporary file.

        >>> import os
        >>> from tempfile import mkdtemp
        >>> import pyvista
        >>> from pyvista import examples
        >>> mesh = examples.load_globe()
        >>> texture = examples.load_globe_texture()
        >>> filename = os.path.join(mkdtemp(), 'orbit.gif')
        >>> plotter = pyvista.Plotter(window_size=[300, 300])
        >>> _ = plotter.add_mesh(
        ...     mesh, texture=texture, smooth_shading=True
        ... )
        >>> plotter.open_gif(filename)
        >>> viewup = [0, 0, 1]
        >>> orbit = plotter.generate_orbital_path(
        ...     factor=2.0, n_points=24, shift=0.0, viewup=viewup
        ... )
        >>> plotter.orbit_on_path(
        ...     orbit, write_frames=True, viewup=viewup, step=0.02
        ... )

        See :ref:`orbiting_example` for a full example using this method.

        """
        if focus is None:
            focus = self.center
        if viewup is None:
            viewup = self._theme.camera['viewup']
        if path is None:
            path = self.generate_orbital_path(viewup=viewup)
        if not is_pyvista_dataset(path):
            path = pyvista.PolyData(path)
        points = path.points

        # Make sure the whole scene is visible
        self.camera.thickness = path.length

        if progress_bar:
            try:
                from tqdm import tqdm
            except ImportError:  # pragma: no cover
                raise ImportError("Please install `tqdm` to use ``progress_bar=True``")

        def orbit():
            """Define the internal thread for running the orbit."""
            if progress_bar:
                points_seq = tqdm(points)
            else:
                points_seq = points

            for point in points_seq:
                tstart = time.time()  # include the render time in the step time
                self.set_position(point, render=False)
                self.set_focus(focus, render=False)
                self.set_viewup(viewup, render=False)
                self.renderer.ResetCameraClippingRange()
                if write_frames:
                    self.write_frame()
                else:
                    self.render()
                sleep_time = step - (time.time() - tstart)
                if sleep_time > 0 and not self.off_screen:
                    time.sleep(sleep_time)
            if write_frames:
                self.mwriter.close()

        if threaded:
            thread = Thread(target=orbit)
            thread.start()
        else:
            orbit()

    def export_vtkjs(self, *args, **kwargs):
        """Export the current rendering scene as a VTKjs scene.

        .. deprecated:: 0.40.0
            This export routine has been broken for some time and has
            been completely removed in version 0.40.0.  Use :func:`pyvista.Plotter.export_vtksz` instead.

        Parameters
        ----------
        *args : tuple
            Positional arguments.

        **kwargs : dict, optional
            Keyword arguments.

        """
        from pyvista.core.errors import DeprecationError

        raise DeprecationError('export_vtkjs is deprecated. Use export_vtksz instead.')

    def export_obj(self, filename):
        """Export scene to OBJ format.

        Parameters
        ----------
        filename : str
            Filename to export the scene to.  Must end in ``'.obj'``.

        Examples
        --------
        Export the scene to "scene.obj"

        >>> import pyvista as pv
        >>> pl = pv.Plotter()
        >>> _ = pl.add_mesh(pv.Sphere())
        >>> pl.export_obj('scene.obj')  # doctest:+SKIP

        """
        from vtkmodules.vtkIOExport import vtkOBJExporter

        if self.render_window is None:
            raise RuntimeError("This plotter must still have a render window open.")
        if isinstance(pyvista.FIGURE_PATH, str) and not os.path.isabs(filename):
            filename = os.path.join(pyvista.FIGURE_PATH, filename)
        else:
            filename = os.path.abspath(os.path.expanduser(filename))

        if not filename.endswith('.obj'):
            raise ValueError('`filename` must end with ".obj"')

        exporter = vtkOBJExporter()
        # remove the extension as VTK always adds it in
        exporter.SetFilePrefix(filename[:-4])
        exporter.SetRenderWindow(self.render_window)
        exporter.Write()

    @property
    def _datasets(self):
        """Return a list of all datasets associated with this plotter."""
        datasets = []
        for renderer in self.renderers:
            for actor in renderer.actors.values():
                mapper = actor.GetMapper()

                # ignore any mappers whose inputs are not datasets
                if hasattr(mapper, 'GetInputAsDataSet'):
                    datasets.append(wrap(mapper.GetInputAsDataSet()))

        return datasets

    def __del__(self):
        """Delete the plotter."""
        # We have to check here if the plotter was only partially initialized
        if self._initialized:
            if not self._closed:
                self.close()
        self.deep_clean()
        if self._initialized:
            del self.renderers

    def add_background_image(self, image_path, scale=1.0, auto_resize=True, as_global=True):
        """Add a background image to a plot.

        Parameters
        ----------
        image_path : str
            Path to an image file.

        scale : float, default: 1.0
            Scale the image larger or smaller relative to the size of
            the window.  For example, a scale size of 2 will make the
            largest dimension of the image twice as large as the
            largest dimension of the render window.

        auto_resize : bool, default: True
            Resize the background when the render window changes size.

        as_global : bool, default: True
            When multiple render windows are present, setting
            ``as_global=False`` will cause the background to only
            appear in one window.

        Examples
        --------
        >>> import pyvista
        >>> from pyvista import examples
        >>> plotter = pyvista.Plotter()
        >>> actor = plotter.add_mesh(pyvista.Sphere())
        >>> plotter.add_background_image(examples.mapfile)
        >>> plotter.show()

        """
        if self.renderers.has_active_background_renderer:
            raise RuntimeError(
                'A background image already exists.  '
                'Remove it with ``remove_background_image`` '
                'before adding one'
            )

        # Need to change the number of layers to support an additional
        # background layer
        if not self._has_background_layer:
            self.render_window.SetNumberOfLayers(3)
        renderer = self.renderers.add_background_renderer(image_path, scale, as_global)
        self.render_window.AddRenderer(renderer)

        # set up autoscaling of the image
        if auto_resize:  # pragma: no cover
            self.iren.add_observer('ModifiedEvent', renderer.resize)

    @wraps(Renderers.remove_background_image)
    def remove_background_image(self):  # numpydoc ignore=PR01,RT01
        """Wrap ``Renderers.remove_background_image``."""
        self.renderers.remove_background_image()

        # return the active renderer to the top, otherwise flat background
        # will not be rendered
        self.renderer.layer = 0

    def _on_first_render_request(self):
        """Once an image or render is officially requested, run this routine.

        For example on the show call or any screenshot producing code.
        """
        # reset unless camera for the first render unless camera is set
        if self._first_time:
            for renderer in self.renderers:
                if not renderer.camera.is_set:
                    renderer.camera_position = renderer.get_default_cam_pos()
                    renderer.ResetCamera()
            self._first_time = False

    def reset_camera_clipping_range(self):
        """Reset camera clipping planes."""
        self.renderer.ResetCameraClippingRange()

    def add_light(self, light, only_active=False):
        """Add a Light to the scene.

        Parameters
        ----------
        light : Light or vtkLight
            The light to be added.

        only_active : bool, default: False
            If ``True``, only add the light to the active
            renderer. The default is that every renderer adds the
            light. To add the light to an arbitrary renderer, see
            :func:`pyvista.Renderer.add_light`.

        Examples
        --------
        Create a plotter that we initialize with no lights, and add a
        cube and a single headlight to it.

        >>> import pyvista as pv
        >>> plotter = pv.Plotter(lighting='none')
        >>> _ = plotter.add_mesh(pv.Cube())
        >>> light = pv.Light(color='cyan', light_type='headlight')
        >>> plotter.add_light(light)
        >>> plotter.show()

        """
        renderers = [self.renderer] if only_active else self.renderers
        for renderer in renderers:
            renderer.add_light(light)

    def remove_all_lights(self, only_active=False):
        """Remove all lights from the scene.

        Parameters
        ----------
        only_active : bool, default: False
            If ``True``, only remove lights from the active
            renderer. The default is that lights are stripped from
            every renderer.

        Examples
        --------
        Create a plotter and remove all lights after initialization.
        Note how the mesh rendered is completely flat

        >>> import pyvista as pv
        >>> plotter = pv.Plotter()
        >>> plotter.remove_all_lights()
        >>> plotter.renderer.lights
        []
        >>> _ = plotter.add_mesh(pv.Sphere(), show_edges=True)
        >>> plotter.show()

        Note how this differs from a plot with default lighting

        >>> pv.Sphere().plot(show_edges=True, lighting=True)

        """
        renderers = [self.renderer] if only_active else self.renderers
        for renderer in renderers:
            renderer.remove_all_lights()

    def where_is(self, name):
        """Return the subplot coordinates of a given actor.

        Parameters
        ----------
        name : str
            Actor's name.

        Returns
        -------
        list(tuple(int))
            A list with the subplot coordinates of the actor.

        Examples
        --------
        >>> import pyvista as pv
        >>> plotter = pv.Plotter(shape=(2, 2))
        >>> plotter.subplot(0, 0)
        >>> _ = plotter.add_mesh(pv.Box(), name='box')
        >>> plotter.subplot(0, 1)
        >>> _ = plotter.add_mesh(pv.Sphere(), name='sphere')
        >>> plotter.subplot(1, 0)
        >>> _ = plotter.add_mesh(pv.Box(), name='box')
        >>> plotter.subplot(1, 1)
        >>> _ = plotter.add_mesh(pv.Cone(), name='cone')
        >>> plotter.where_is('box')
        [(0, 0), (1, 0)]

        >>> plotter.show()
        """
        places = []
        for index in range(len(self.renderers)):
            if name in self.renderers[index]._actors:
                places.append(tuple(self.renderers.index_to_loc(index)))
        return places


class Plotter(BasePlotter):
    """Plotting object to display vtk meshes or numpy arrays.

    Parameters
    ----------
    off_screen : bool, optional
        Renders off screen when ``True``.  Useful for automated
        screenshots.

    notebook : bool, optional
        When ``True``, the resulting plot is placed inline a jupyter
        notebook.  Assumes a jupyter console is active.  Automatically
        enables ``off_screen``.

    shape : sequence[int], optional
        Number of sub-render windows inside of the main window.
        Specify two across with ``shape=(2, 1)`` and a two by two grid
        with ``shape=(2, 2)``.  By default there is only one render
        window.  Can also accept a string descriptor as shape. E.g.:

        * ``shape="3|1"`` means 3 plots on the left and 1 on the right,
        * ``shape="4/2"`` means 4 plots on top and 2 at the bottom.

    border : bool, optional
        Draw a border around each render window.

    border_color : ColorLike, default: "k"
        Either a string, rgb list, or hex color string.  For example:

            * ``color='white'``
            * ``color='w'``
            * ``color=[1.0, 1.0, 1.0]``
            * ``color='#FFFFFF'``

    window_size : sequence[int], optional
        Window size in pixels.  Defaults to ``[1024, 768]``, unless
        set differently in the relevant theme's ``window_size``
        property.

    multi_samples : int, optional
        The number of multi-samples used to mitigate aliasing. 4 is a
        good default but 8 will have better results with a potential
        impact on performance.

    line_smoothing : bool, default: False
        If ``True``, enable line smoothing.

    polygon_smoothing : bool, default: False
        If ``True``, enable polygon smoothing.

    lighting : str, default: 'light kit"
        Lighting to set up for the plotter. Accepted options:

        * ``'light kit'``: a vtk Light Kit composed of 5 lights.
        * ``'three lights'``: illumination using 3 lights.
        * ``'none'``: no light sources at instantiation.

        The default is a ``'light kit'`` (to be precise, 5 separate
        lights that act like a Light Kit).

    theme : pyvista.plotting.themes.Theme, optional
        Plot-specific theme.

    image_scale : int, optional
        Scale factor when saving screenshots. Image sizes will be
        the ``window_size`` multiplied by this scale factor.

    Examples
    --------
    >>> import pyvista as pv
    >>> mesh = pv.Cube()
    >>> another_mesh = pv.Sphere()
    >>> pl = pv.Plotter()
    >>> actor = pl.add_mesh(
    ...     mesh, color='red', style='wireframe', line_width=4
    ... )
    >>> actor = pl.add_mesh(another_mesh, color='blue')
    >>> pl.show()

    """

    last_update_time = 0.0

    def __init__(
        self,
        off_screen=None,
        notebook=None,
        shape=(1, 1),
        groups=None,
        row_weights=None,
        col_weights=None,
        border=None,
        border_color='k',
        border_width=2.0,
        window_size=None,
        multi_samples=None,
        line_smoothing=False,
        point_smoothing=False,
        polygon_smoothing=False,
        splitting_position=None,
        title=None,
        lighting='light kit',
        theme=None,
        image_scale=None,
    ):
        """Initialize a vtk plotting object."""
        super().__init__(
            shape=shape,
            border=border,
            border_color=border_color,
            border_width=border_width,
            groups=groups,
            row_weights=row_weights,
            col_weights=col_weights,
            splitting_position=splitting_position,
            title=title,
            lighting=lighting,
            theme=theme,
            image_scale=image_scale,
        )
        # reset partial initialization flag
        self._initialized = False

        log.debug('Plotter init start')

        # check if a plotting backend is enabled
        _warn_xserver()

        if off_screen is None:
            off_screen = pyvista.OFF_SCREEN

        if notebook is None:
            if self._theme.notebook is not None:
                notebook = self._theme.notebook
            else:
                notebook = scooby.in_ipykernel()

        self.notebook = notebook
        if self.notebook:
            off_screen = True
        self.off_screen = off_screen

        # initialize render window
        self.ren_win = _vtk.vtkRenderWindow()
        self.render_window.SetMultiSamples(0)
        self.render_window.SetBorders(True)
        if line_smoothing:
            self.render_window.LineSmoothingOn()
        if point_smoothing:
            self.render_window.PointSmoothingOn()
        if polygon_smoothing:
            self.render_window.PolygonSmoothingOn()

        for renderer in self.renderers:
            self.render_window.AddRenderer(renderer)

        # Add the shadow renderer to allow us to capture interactions within
        # a given viewport
        # https://vtk.org/pipermail/vtkusers/2018-June/102030.html
        number_or_layers = self.render_window.GetNumberOfLayers()
        current_layer = self.renderer.GetLayer()
        self.render_window.SetNumberOfLayers(number_or_layers + 1)
        self.render_window.AddRenderer(self.renderers.shadow_renderer)
        self.renderers.shadow_renderer.SetLayer(current_layer + 1)
        self.renderers.shadow_renderer.SetInteractive(False)  # never needs to capture

        if self.off_screen:
            self.render_window.SetOffScreenRendering(1)
            # vtkGenericRenderWindowInteractor has no event loop and
            # allows the display client to close on Linux when
            # off_screen.  We still want an interactor for off screen
            # plotting since there are some widgets (like the axes
            # widget) that need an interactor
            interactor = _vtk.vtkGenericRenderWindowInteractor()
        else:
            interactor = None

        # Add ren win and interactor
        self.iren = RenderWindowInteractor(self, light_follow_camera=False, interactor=interactor)
        self.iren.set_render_window(self.render_window)
        self.reset_key_events()
        self.enable_trackball_style()  # internally calls update_style()
        self.iren.add_observer("KeyPressEvent", self.key_press_event)

        # Set camera widget based on theme. This requires that an
        # interactor be present.
        if self.theme._enable_camera_orientation_widget:
            self.add_camera_orientation_widget()

        # Set background
        self.set_background(self._theme.background)

        # Set window size
        self._window_size_unset = False
        if window_size is None:
            self.window_size = self._theme.window_size
            if self.window_size == pyvista.plotting.themes.Theme().window_size:
                self._window_size_unset = True
        else:
            self.window_size = window_size

        if self._theme.depth_peeling.enabled:
            if self.enable_depth_peeling():
                for renderer in self.renderers:
                    renderer.enable_depth_peeling()

        # set anti_aliasing based on theme
        if self.theme.anti_aliasing:
            self.enable_anti_aliasing(self.theme.anti_aliasing)

        # some cleanup only necessary for fully initialized plotters
        self._initialized = True
        log.debug('Plotter init stop')

    def show(
        self,
        title=None,
        window_size=None,
        interactive=True,
        auto_close=None,
        interactive_update=False,
        full_screen=None,
        screenshot=False,
        return_img=False,
        cpos=None,
        jupyter_backend=None,
        return_viewer=False,
        return_cpos=None,
        before_close_callback=None,
        **kwargs,
    ):
        """Display the plotting window.

        Parameters
        ----------
        title : str, optional
            Title of plotting window.  Defaults to
            :attr:`pyvista.global_theme.title <pyvista.plotting.themes.Theme.title>`.

        window_size : list, optional
            Window size in pixels.  Defaults to
            :attr:`pyvista.global_theme.window_size <pyvista.plotting.themes.Theme.window_size>`.

        interactive : bool, optional
            Enabled by default.  Allows user to pan and move figure.
            Defaults to
            :attr:`pyvista.global_theme.interactive <pyvista.plotting.themes.Theme.interactive>`.

        auto_close : bool, optional
            Exits plotting session when user closes the window when
            interactive is ``True``.  Defaults to
            :attr:`pyvista.global_theme.auto_close <pyvista.plotting.themes.Theme.auto_close>`.

        interactive_update : bool, default: False
            Allows user to non-blocking draw, user should call
            :func:`Plotter.update` in each iteration.

        full_screen : bool, optional
            Opens window in full screen.  When enabled, ignores
            ``window_size``.  Defaults to
            :attr:`pyvista.global_theme.full_screen <pyvista.plotting.themes.Theme.full_screen>`.

        screenshot : str | pathlib.Path | io.BytesIO | bool, default: False
            Take a screenshot of the initial state of the plot.  If a string,
            it specifies the path to which the screenshot is saved. If
            ``True``, the screenshot is returned as an array. For interactive
            screenshots it's recommended to first call ``show()`` with
            ``auto_close=False`` to set the scene, then save the screenshot in
            a separate call to ``show()`` or :func:`Plotter.screenshot`.
            See also the ``before_close_callback`` parameter for an
            alternative.

        return_img : bool, default: False
            Returns a numpy array representing the last image along
            with the camera position.

        cpos : sequence[sequence[float]], optional
            The camera position.  You can also set this with
            :attr:`Plotter.camera_position`.

        jupyter_backend : str, optional
            Jupyter notebook plotting backend to use.  One of the
            following:

            * ``'none'`` : Do not display in the notebook.
            * ``'static'`` : Display a static figure.
            * ``'trame'`` : Display a dynamic figure with Trame.

            This can also be set globally with
            :func:`pyvista.set_jupyter_backend`.

            A dictionary ``jupyter_kwargs`` can also be passed to further
            configure how the backend displays.

        return_viewer : bool, default: False
            Return the jupyterlab viewer, scene, or display object when
            plotting with Jupyter notebook. When ``False`` and within a Jupyter
            environment, the scene will be immediately shown within the
            notebook. Set this to ``True`` to return the scene instead.

        return_cpos : bool, optional
            Return the last camera position from the render window
            when enabled.  Default based on theme setting.  See
            :attr:`pyvista.plotting.themes.Theme.return_cpos`.

        before_close_callback : Callable, optional
            Callback that is called before the plotter is closed.
            The function takes a single parameter, which is the plotter object
            before it closes. An example of use is to capture a screenshot after
            interaction::

                def fun(plotter):
                    plotter.screenshot('file.png')

        **kwargs : dict, optional
            Developer keyword arguments.

        Returns
        -------
        cpos : list
            List of camera position, focal point, and view up.
            Returned only when ``return_cpos=True`` or set in the
            default global or plot theme.

        image : np.ndarray
            Numpy array of the last image when either ``return_img=True``
            or ``screenshot=True`` is set. Optionally contains alpha
            values. Sized:

            * [Window height x Window width x 3] if the theme sets
              ``transparent_background=False``.
            * [Window height x Window width x 4] if the theme sets
              ``transparent_background=True``.

        widget : ipywidgets.Widget
            IPython widget when ``return_viewer=True``.

        Notes
        -----
        Please use the ``q``-key to close the plotter as some
        operating systems (namely Windows) will experience issues
        saving a screenshot if the exit button in the GUI is pressed.

        Examples
        --------
        Simply show the plot of a mesh.

        >>> import pyvista as pv
        >>> pl = pv.Plotter()
        >>> _ = pl.add_mesh(pv.Cube())
        >>> pl.show()

        Take a screenshot interactively.  Screenshot will be of the
        first image shown, so use the first call with
        ``auto_close=False`` to set the scene before taking the
        screenshot.

        >>> pl = pv.Plotter()
        >>> _ = pl.add_mesh(pv.Cube())
        >>> pl.show(auto_close=False)  # doctest:+SKIP
        >>> pl.show(screenshot='my_image.png')  # doctest:+SKIP

        Obtain the camera position when using ``show``.

        >>> pl = pv.Plotter()
        >>> _ = pl.add_mesh(pv.Sphere())
        >>> pl.show(return_cpos=True)  # doctest:+SKIP
        [(2.223005211686484, -0.3126909484828709, 2.4686209867735065),
        (0.0, 0.0, 0.0),
        (-0.6839951597283509, -0.47207319712073137, 0.5561452310578585)]

        """
        jupyter_kwargs = kwargs.pop('jupyter_kwargs', {})
        assert_empty_kwargs(**kwargs)

        if before_close_callback is None:
            before_close_callback = pyvista.global_theme._before_close_callback
        self._before_close_callback = before_close_callback

        if interactive_update and auto_close is None:
            auto_close = False
        elif interactive_update and auto_close:
            warnings.warn(
                textwrap.dedent(
                    """
                    The plotter will close immediately automatically since ``auto_close=True``.
                    Either, do not specify ``auto_close``, or set it to ``False`` if you want to
                    interact with the plotter interactively.
                    """
                ).strip()
            )
        elif auto_close is None:
            auto_close = self._theme.auto_close

        if self.render_window is None:
            raise RuntimeError("This plotter has been closed and cannot be shown.")

        if full_screen is None:
            full_screen = self._theme.full_screen

        if full_screen:
            self.render_window.SetFullScreen(True)
            self.render_window.BordersOn()  # super buggy when disabled
        else:
            if window_size is None:
                window_size = self.window_size
            else:
                self._window_size_unset = False
            self.render_window.SetSize(window_size[0], window_size[1])

        # reset unless camera for the first render unless camera is set
        self.camera_position = cpos
        self._on_first_render_request()

        # handle plotter notebook
        if jupyter_backend and not self.notebook:
            warnings.warn(
                'Not within a jupyter notebook environment.\nIgnoring ``jupyter_backend``.'
            )

        jupyter_disp = None
        if self.notebook:
            from pyvista.jupyter.notebook import handle_plotter

            if jupyter_backend is None:
                jupyter_backend = self._theme.jupyter_backend

            if jupyter_backend.lower() != 'none':
                jupyter_disp = handle_plotter(self, backend=jupyter_backend, **jupyter_kwargs)

        self.render()

        # initial double render needed for certain passes when offscreen
        if self.off_screen and 'vtkDepthOfFieldPass' in self.renderer._render_passes._passes:
            self.render()

        # This has to be after the first render for some reason
        if title is None:
            title = self.title
        if title:
            self.render_window.SetWindowName(title)
            self.title = title

        # Keep track of image for sphinx-gallery
        if pyvista.BUILDING_GALLERY:
            # always save screenshots for sphinx_gallery
            self.last_image = self.screenshot(screenshot, return_img=True)
            self.last_image_depth = self.get_image_depth()
            try:
                self.last_vtksz = self.export_vtksz(filename=None)
            except ImportError:
                pass

        # See: https://github.com/pyvista/pyvista/issues/186#issuecomment-550993270
        if interactive and not self.off_screen:
            try:  # interrupts will be caught here
                log.debug('Starting iren')
                self.iren.update_style()
                if not interactive_update:
                    # Resolves #1260
                    if os.name == 'nt':  # pragma: no cover
                        self.iren.process_events()
                    self.iren.start()

                if pyvista.vtk_version_info < (9, 2, 3):  # pragma: no cover
                    self.iren.initialize()

            except KeyboardInterrupt:
                log.debug('KeyboardInterrupt')
                self.close()
                raise KeyboardInterrupt
        # In the event that the user hits the exit-button on the GUI  (on
        # Windows OS) then it must be finalized and deleted as accessing it
        # will kill the kernel.
        # Here we check for that and clean it up before moving on to any of
        # the closing routines that might try to still access that
        # render window.
        # Ignore if using a Jupyter display
        _is_current = self.render_window.IsCurrent()
        if jupyter_disp is None and not _is_current:
            self._clear_ren_win()  # The ren_win is deleted
            # proper screenshots cannot be saved if this happens
            if not auto_close:
                warnings.warn(
                    "`auto_close` ignored: by clicking the exit button, "
                    "you have destroyed the render window and we have to "
                    "close it out."
                )
            self.close()
            if screenshot:
                warnings.warn(
                    "A screenshot is unable to be taken as the render window is not current or rendering is suppressed."
                )
        if _is_current:
            self.last_image = self.screenshot(screenshot, return_img=True)
            self.last_image_depth = self.get_image_depth()
        # NOTE: after this point, nothing from the render window can be accessed
        #       as if a user pressed the close button, then it destroys the
        #       the render view and a stream of errors will kill the Python
        #       kernel if code here tries to access that renderer.
        #       See issues #135 and #186 for insight before editing the
        #       remainder of this function.

        # Close the render window if requested
        if jupyter_disp is None and auto_close:
            # Plotters are never auto-closed in Jupyter
            self.close()

        if jupyter_disp is not None and not return_viewer:
            # Default behaviour is to display the Jupyter viewer
            try:
                from IPython import display
            except ImportError:  # pragma: no cover
                raise ImportError('Install IPython to display an image in a notebook')
            display.display(jupyter_disp)

        # Three possible return values: (cpos, image, widget)
        return_values = tuple(
            val
            for val in (
                self.camera_position if return_cpos else None,
                self.last_image if return_img or screenshot is True else None,
                jupyter_disp if return_viewer else None,
            )
            if val is not None
        )
        if len(return_values) == 1:
            return return_values[0]
        return return_values or None

    def add_title(self, title, font_size=18, color=None, font=None, shadow=False):
        """Add text to the top center of the plot.

        This is merely a convenience method that calls ``add_text``
        with ``position='upper_edge'``.

        Parameters
        ----------
        title : str
            The text to add the rendering.

        font_size : float, default: 18
            Sets the size of the title font.

        color : ColorLike, optional
            Either a string, rgb list, or hex color string.  Defaults
            to white or the value of the global theme if set.  For
            example:

            * ``color='white'``
            * ``color='w'``
            * ``color=[1.0, 1.0, 1.0]``
            * ``color='#FFFFFF'``

        font : str, optional
            Font name may be ``'courier'``, ``'times'``, or ``'arial'``.

        shadow : bool, default: False
            Adds a black shadow to the text.

        Returns
        -------
        vtk.vtkTextActor
            Text actor added to plot.

        Examples
        --------
        >>> import pyvista
        >>> pl = pyvista.Plotter()
        >>> pl.background_color = 'grey'
        >>> actor = pl.add_title(
        ...     'Plot Title', font='courier', color='k', font_size=40
        ... )
        >>> pl.show()

        """
        # add additional spacing from the top of the figure by default
        title = '\n' + title
        return self.add_text(
            title,
            position='upper_edge',
            font_size=font_size,
            color=color,
            font=font,
            shadow=shadow,
            name='title',
            viewport=False,
        )

    def add_cursor(
        self,
        bounds=(-1.0, 1.0, -1.0, 1.0, -1.0, 1.0),
        focal_point=(0.0, 0.0, 0.0),
        color=None,
    ):
        """Add a cursor of a PyVista or VTK dataset to the scene.

        Parameters
        ----------
        bounds : sequence[float], default: (-1.0, 1.0, -1.0, 1.0, -1.0, 1.0)
            Specify the bounds in the format of:

            - ``(xmin, xmax, ymin, ymax, zmin, zmax)``

        focal_point : sequence[float], default: (0.0, 0.0, 0.0)
            The focal point of the cursor.

        color : ColorLike, optional
            Either a string, RGB sequence, or hex color string.  For one
            of the following.

            * ``color='white'``
            * ``color='w'``
            * ``color=[1.0, 1.0, 1.0]``
            * ``color='#FFFFFF'``

        Returns
        -------
        vtk.vtkActor
            VTK actor of the 2D cursor.

        Examples
        --------
        >>> import pyvista
        >>> sphere = pyvista.Sphere()
        >>> plotter = pyvista.Plotter()
        >>> _ = plotter.add_mesh(sphere)
        >>> _ = plotter.add_cursor()
        >>> plotter.show()

        """
        alg = _vtk.vtkCursor3D()
        alg.SetModelBounds(bounds)
        alg.SetFocalPoint(focal_point)
        alg.AllOn()
        mapper = DataSetMapper(theme=self._theme)
        mapper.SetInputConnection(alg.GetOutputPort())
        actor, prop = self.add_actor(mapper)
        prop.SetColor(Color(color).float_rgb)

        return actor

<<<<<<< HEAD
    def add_dimension_line(
        self, pointa, pointb, offset, font_size=None, text_color=None, shape_color='grey'
    ):
        """Add a dimension line of a PyVista or VTK dataset to the scene.

        Parameters
        ----------
        pointa : sequence[float]
            Length 3 coordinate of the start of the line.

        pointb : sequence[float]
            Length 3 coordinate of the end of the line.

        offset : sequence[float]
            Offset vector for dimension line.

        font_size : float, optional
            Sets the size of the title font.

        text_color : ColorLike, optional
            Color of text. Either a string, RGB sequence, or hex color string.

            * ``text_color='white'``
            * ``text_color='w'``
            * ``text_color=[1.0, 1.0, 1.0]``
            * ``text_color='#FFFFFF'``

        shape_color : ColorLike, default: "grey"
            Color of label shape.  Either a string, rgb
            sequence, or hex color string.

        Examples
        --------
        >>> import pyvista
        >>> pointa = [1.0, 0.0, 0.0]
        >>> pointb = [1.0, 1.0, 0.0]
        >>> pointc = [0.0, 1.0, 0.0]
        >>> rectangle = pyvista.Rectangle([pointa, pointb, pointc])
        >>> plotter = pyvista.Plotter()
        >>> _ = plotter.add_mesh(rectangle, show_edges=True, line_width=5)
        >>> _ = plotter.add_dimension_line(
        ...     pointa, pointb, [0.1, 0.0, 0.0], shape_color="white"
        ... )
        >>> _ = plotter.add_dimension_line(
        ...     pointb, pointc, [0.0, 0.1, 0.0], shape_color="white"
        ... )
        >>> plotter.show()
        """
        # Define the lines
        pointa = np.asarray(pointa)
        pointb = np.asarray(pointb)
        offset = np.asarray(offset)
        pointc = pointa + offset
        pointd = pointb + offset
        lines = np.array([pointc, pointd])

        # Create multiple lines and set the offset vector
        mlines = pyvista.MultipleLines(lines)
        mlines["Normal"] = np.array([offset, offset])

        # Create arrows for the lines
        arrows = mlines.glyph(geom=pyvista.Line(), scale="Normal", factor=1.0, orient="Normal")

        # Define the midpoints between pointa and pointb
        pointe = (pointc + pointd) / 2.0

        # Define the label for the line
        labels = np.array([str(np.linalg.norm(pointb - pointa))])

        # Add the label and line to the plot
        # text = self.add_point_labels(
        #     points=pointe, labels=labels, shape_color=shape_color, text_color=text_color
        # )
        _ = self.add_point_labels(
            points=pointe, labels=labels, shape_color=shape_color, text_color=text_color
        )
        # lines = self.add_lines(lines, color="black", width=2)
        _ = self.add_lines(lines, color="black", width=2)

        # Add the arrow to the plot
        # mesh = self.add_mesh(arrows, color="black")
        _ = self.add_mesh(arrows, color="black")

        # TODO Once each Actor corresponds to a MultiBlock, return the merged Actor.
        # blocks = pyvista.MultiBlock([text, lines, mesh])
        # actor = blocks.combine()
=======
    @property
    def meshes(self):  # numpydoc ignore=RT01
        """Return plotter meshes.

        Returns
        -------
        List[Union[pyvista.DataSet, PyVista.MultiBlock]]
            List of mesh objects such as pv.PolyData, pv.UnstructuredGrid, etc.
        """
        meshes = []
        for actor in self.actors.values():
            if hasattr(actor, 'mapper'):
                meshes.append(actor.mapper.dataset)

        return meshes
>>>>>>> 279c9ffc


# Tracks created plotters.  This is the end of the module as we need to
# define ``BasePlotter`` before including it in the type definition.
#
# When pyvista.BUILDING_GALLERY = False, the objects will be ProxyType, and
# when True, BasePlotter.
_ALL_PLOTTERS: Dict[str, BasePlotter] = {}


def _kill_display(disp_id):  # pragma: no cover
    """Forcibly close the display on Linux.

    See: https://gitlab.kitware.com/vtk/vtk/-/issues/17917#note_783584

    And more details into why...
    https://stackoverflow.com/questions/64811503

    Notes
    -----
    This is to be used experimentally and is known to cause issues
    on `pyvistaqt`

    """
    if platform.system() != 'Linux':
        raise OSError('This method only works on Linux')

    if disp_id:
        cdisp_id = int(disp_id[1:].split('_')[0], 16)

        # this is unsafe as events might be queued, but sometimes the
        # window fails to close if we don't just close it
        Thread(target=X11.XCloseDisplay, args=(cdisp_id,)).start()<|MERGE_RESOLUTION|>--- conflicted
+++ resolved
@@ -6888,7 +6888,6 @@
 
         return actor
 
-<<<<<<< HEAD
     def add_dimension_line(
         self, pointa, pointb, offset, font_size=None, text_color=None, shape_color='grey'
     ):
@@ -6975,7 +6974,7 @@
         # TODO Once each Actor corresponds to a MultiBlock, return the merged Actor.
         # blocks = pyvista.MultiBlock([text, lines, mesh])
         # actor = blocks.combine()
-=======
+
     @property
     def meshes(self):  # numpydoc ignore=RT01
         """Return plotter meshes.
@@ -6991,7 +6990,6 @@
                 meshes.append(actor.mapper.dataset)
 
         return meshes
->>>>>>> 279c9ffc
 
 
 # Tracks created plotters.  This is the end of the module as we need to
