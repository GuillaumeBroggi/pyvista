--- conflicted
+++ resolved
@@ -316,13 +316,7 @@
 fixable = ["ALL"]
 unfixable = []
 extend-select = [
-<<<<<<< HEAD
     "ARG",
-]
-
-[tool.ruff.lint.flake8-unused-arguments]
-ignore-variadic-names = true
-=======
     "C4",
     "NPY",
     "PGH004",
@@ -330,4 +324,6 @@
 
 [tool.ruff.lint.flake8-comprehensions]
 allow-dict-calls-with-keyword-arguments = true
->>>>>>> ddac793c
+
+[tool.ruff.lint.flake8-unused-arguments]
+ignore-variadic-names = true